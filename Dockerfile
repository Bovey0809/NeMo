# syntax=docker/dockerfile:experimental

# Copyright (c) 2019, NVIDIA CORPORATION. All rights reserved.
#
# Licensed under the Apache License, Version 2.0 (the "License");
# you may not use this file except in compliance with the License.
# You may obtain a copy of the License at
#
#     http://www.apache.org/licenses/LICENSE-2.0
#
# Unless required by applicable law or agreed to in writing, software
# distributed under the License is distributed on an "AS IS" BASIS,
# WITHOUT WARRANTIES OR CONDITIONS OF ANY KIND, either express or implied.
# See the License for the specific language governing permissions and
# limitations under the License.

ARG BASE_IMAGE=nvcr.io/nvidia/pytorch:21.12-py3


# build an image that includes only the nemo dependencies, ensures that dependencies
# are included first for optimal caching, and useful for building a development
# image (by specifying build target as `nemo-deps`)
FROM ${BASE_IMAGE} as nemo-deps

# Ensure apt-get won't prompt for selecting options
ENV DEBIAN_FRONTEND=noninteractive
RUN apt-get update && \
    apt-get install -y \
    libsndfile1 sox \
    libfreetype6 \
    python-setuptools swig \
    python-dev ffmpeg && \
    rm -rf /var/lib/apt/lists/*

# uninstall stuff from base container
RUN pip uninstall -y sacrebleu torchtext

# build torchaudio (change latest release version to match pytorch)
WORKDIR /tmp/torchaudio_build
RUN git clone --depth 1 --branch release/0.10 https://github.com/pytorch/audio.git && \
    cd audio && \
    git submodule update --init --recursive && \
    BUILD_SOX=1 python setup.py install && \
    cd .. && rm -r audio

# TODO: remove when 21.04 container is released
# build torchtext
WORKDIR /tmp/torchtext_build
RUN git clone --branch v0.11.0-rc3 https://github.com/pytorch/text.git && \
    cd text && \
    git submodule update --init --recursive && \
    python setup.py clean install && \
    cd .. && rm -r text

#install TRT tools: PT quantization support and ONNX graph optimizer
WORKDIR /tmp/trt_build
RUN git clone https://github.com/NVIDIA/TensorRT.git && \
    cd TensorRT/tools/onnx-graphsurgeon && python setup.py install && \
    cd ../pytorch-quantization && \
    python setup.py install && \
    rm -fr  /tmp/trt_build

# install nemo dependencies
WORKDIR /tmp/nemo
COPY requirements .
RUN for f in $(ls requirements*.txt); do pip install --disable-pip-version-check --no-cache-dir -r $f; done

# install nemo_text_processing dependencies
COPY nemo_text_processing /tmp/nemo/nemo_text_processing/
RUN /bin/bash /tmp/nemo/nemo_text_processing/setup.sh

# copy nemo source into a scratch image
FROM scratch as nemo-src
COPY . .

# start building the final container
FROM nemo-deps as nemo
<<<<<<< HEAD
ARG NEMO_VERSION=1.5.0
=======
ARG NEMO_VERSION=1.6.0
>>>>>>> 66b5b07b

# Check that NEMO_VERSION is set. Build will fail without this. Expose NEMO and base container
# version information as runtime environment variable for introspection purposes
RUN /usr/bin/test -n "$NEMO_VERSION" && \
    /bin/echo "export NEMO_VERSION=${NEMO_VERSION}" >> /root/.bashrc && \
    /bin/echo "export BASE_IMAGE=${BASE_IMAGE}" >> /root/.bashrc
RUN --mount=from=nemo-src,target=/tmp/nemo cd /tmp/nemo && pip install ".[all]" && \
    python -c "import nemo.collections.asr as nemo_asr" && \
    python -c "import nemo.collections.nlp as nemo_nlp" && \
    python -c "import nemo.collections.tts as nemo_tts" && \
    python -c "import nemo_text_processing.text_normalization as text_normalization"

# TODO: Try to remove once 21.07 container is the base container
# install pinned numba version
RUN conda install -c numba numba=0.54.1

# copy scripts/examples/tests into container for end user
WORKDIR /workspace/nemo
COPY scripts /workspace/nemo/scripts
COPY examples /workspace/nemo/examples
COPY tests /workspace/nemo/tests
COPY tutorials /workspace/nemo/tutorials
# COPY README.rst LICENSE /workspace/nemo/

RUN printf "#!/bin/bash\njupyter lab --no-browser --allow-root --ip=0.0.0.0" >> start-jupyter.sh && \
    chmod +x start-jupyter.sh<|MERGE_RESOLUTION|>--- conflicted
+++ resolved
@@ -75,11 +75,7 @@
 
 # start building the final container
 FROM nemo-deps as nemo
-<<<<<<< HEAD
-ARG NEMO_VERSION=1.5.0
-=======
 ARG NEMO_VERSION=1.6.0
->>>>>>> 66b5b07b
 
 # Check that NEMO_VERSION is set. Build will fail without this. Expose NEMO and base container
 # version information as runtime environment variable for introspection purposes
