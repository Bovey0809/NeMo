--- conflicted
+++ resolved
@@ -70,11 +70,7 @@
 
 # start building the final container
 FROM nemo-deps as nemo
-<<<<<<< HEAD
-ARG NEMO_VERSION=1.7.2
-=======
 ARG NEMO_VERSION=1.8.0
->>>>>>> d9a329ed
 
 # Check that NEMO_VERSION is set. Build will fail without this. Expose NEMO and base container
 # version information as runtime environment variable for introspection purposes
