--- conflicted
+++ resolved
@@ -44,11 +44,7 @@
    },
    "outputs": [],
    "source": [
-<<<<<<< HEAD
-    "BRANCH = 'r1.2.0'\n",
-=======
     "BRANCH = 'r1.3.0'\n",
->>>>>>> 6d260c96
     "!python -m pip install git+https://github.com/NVIDIA/NeMo.git@$BRANCH#egg=nemo_toolkit[all]\n"
    ]
   },
