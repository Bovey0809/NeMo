--- conflicted
+++ resolved
@@ -1,1038 +1,4 @@
 {
-<<<<<<< HEAD
- "cells": [
-  {
-   "cell_type": "code",
-   "execution_count": null,
-   "metadata": {},
-   "outputs": [],
-   "source": [
-    "BRANCH = 'r1.6.0'"
-   ]
-  },
-  {
-   "cell_type": "code",
-   "execution_count": null,
-   "metadata": {
-    "colab": {},
-    "colab_type": "code",
-    "id": "o_0K1lsW1dj9"
-   },
-   "outputs": [],
-   "source": [
-    "\"\"\"\n",
-    "You can run either this notebook locally (if you have all the dependencies and a GPU) or on Google Colab.\n",
-    "\n",
-    "Instructions for setting up Colab are as follows:\n",
-    "1. Open a new Python 3 notebook.\n",
-    "2. Import this notebook from GitHub (File -> Upload Notebook -> \"GITHUB\" tab -> copy/paste GitHub URL)\n",
-    "3. Connect to an instance with a GPU (Runtime -> Change runtime type -> select \"GPU\" for hardware accelerator)\n",
-    "4. Run this cell to set up dependencies.\n",
-    "\"\"\"\n",
-    "# If you're using Google Colab and not running locally, run this cell\n",
-    "\n",
-    "# install NeMo\n",
-    "!python -m pip install git+https://github.com/NVIDIA/NeMo.git@$BRANCH#egg=nemo_toolkit[nlp]\n"
-   ]
-  },
-  {
-   "cell_type": "code",
-   "execution_count": null,
-   "metadata": {
-    "colab": {},
-    "colab_type": "code",
-    "id": "uglDB-pVh__t",
-    "pycharm": {
-     "name": "#%%\n"
-    }
-   },
-   "outputs": [],
-   "source": [
-    "# If you're not using Colab, you might need to upgrade jupyter notebook to avoid the following error:\n",
-    "# 'ImportError: IProgress not found. Please update jupyter and ipywidgets.'\n",
-    "\n",
-    "! pip install ipywidgets\n",
-    "! jupyter nbextension enable --py widgetsnbextension\n",
-    "\n",
-    "# Please restart the kernel after running this cell"
-   ]
-  },
-  {
-   "cell_type": "code",
-   "execution_count": null,
-   "metadata": {
-    "colab": {},
-    "colab_type": "code",
-    "id": "dzqD2WDFOIN-"
-   },
-   "outputs": [],
-   "source": [
-    "from nemo.utils.exp_manager import exp_manager\n",
-    "from nemo.collections import nlp as nemo_nlp\n",
-    "\n",
-    "import os\n",
-    "import wget \n",
-    "import torch\n",
-    "import pytorch_lightning as pl\n",
-    "from omegaconf import OmegaConf"
-   ]
-  },
-  {
-   "cell_type": "markdown",
-   "metadata": {
-    "colab_type": "text",
-    "id": "daYw_Xll2ZR9"
-   },
-   "source": [
-    "# Task Description\n",
-    "Automatic Speech Recognition (ASR) systems typically generate text with no punctuation and capitalization of the words. \n",
-    "This tutorial explains how to implement a model in NeMo that will predict punctuation and capitalization for each word in a sentence to make ASR output more readable and to boost performance of the named entity recognition, machine translation or text-to-speech models. \n",
-    "We'll show how to train a model for this task using a pre-trained BERT model. \n",
-    "For every word in our training dataset we’re going to predict:\n",
-    "\n",
-    "- punctuation mark that should follow the word and\n",
-    "- whether the word should be capitalized"
-   ]
-  },
-  {
-   "cell_type": "markdown",
-   "metadata": {
-    "colab_type": "text",
-    "id": "ZnuziSwJ1yEB"
-   },
-   "source": [
-    "# Dataset\n",
-    "This model can work with any dataset as long as it follows the format specified below. \n",
-    "The training and evaluation data is divided into *2 files: text.txt and labels.txt*. \n",
-    "Each line of the **text.txt** file contains text sequences, where words are separated with spaces: [WORD] [SPACE] [WORD] [SPACE] [WORD], for example:"
-   ]
-  },
-  {
-   "cell_type": "markdown",
-   "metadata": {
-    "colab_type": "text",
-    "id": "TXFORGBv2Jqu"
-   },
-   "source": [
-    "\n",
-    "\n",
-    "```\n",
-    "when is the next flight to new york\n",
-    "the next flight is ...\n",
-    "...\n",
-    "```\n",
-    "\n"
-   ]
-  },
-  {
-   "cell_type": "markdown",
-   "metadata": {
-    "colab_type": "text",
-    "id": "Y7ci55rM2QH8"
-   },
-   "source": [
-    "The **labels.txt** file contains corresponding labels for each word in text.txt, the labels are separated with spaces. Each label in labels.txt file consists of 2 symbols:\n",
-    "\n",
-    "- the first symbol of the label indicates what punctuation mark should follow the word (where O means no punctuation needed);\n",
-    "- the second symbol determines if a word needs to be capitalized or not (where U indicates that the word should be upper cased, and O - no capitalization needed.)\n",
-    "\n",
-    "In this tutorial, we are considering only commas, periods, and question marks the rest punctuation marks were removed. To use more punctuation marks, update the dataset to include desired labels, no changes to the model needed. \n",
-    "\n",
-    "Each line of the **labels.txt** should follow the format: \n",
-    "[LABEL] [SPACE] [LABEL] [SPACE] [LABEL] (for labels.txt). \n",
-    "For example, labels for the above text.txt file should be:"
-   ]
-  },
-  {
-   "cell_type": "markdown",
-   "metadata": {
-    "colab_type": "text",
-    "id": "-94C1-864EW1"
-   },
-   "source": [
-    "\n",
-    "\n",
-    "```\n",
-    "OU OO OO OO OO OO OU ?U\n",
-    "OU OO OO OO ...\n",
-    "...\n",
-    "```\n",
-    "\n"
-   ]
-  },
-  {
-   "cell_type": "markdown",
-   "metadata": {
-    "colab_type": "text",
-    "id": "VsEmwIPO4L4V"
-   },
-   "source": [
-    "The complete list of all possible labels for this task used in this tutorial is: `OO, ,O, .O, ?O, OU, ,U, .U, ?U.`"
-   ]
-  },
-  {
-   "cell_type": "markdown",
-   "metadata": {
-    "colab_type": "text",
-    "id": "SL58EWkd2ZVb"
-   },
-   "source": [
-    "## Download and preprocess the data¶"
-   ]
-  },
-  {
-   "cell_type": "markdown",
-   "metadata": {
-    "colab_type": "text",
-    "id": "THi6s1Qx2G1k"
-   },
-   "source": [
-    "In this notebook we are going to use a subset of English examples from the [Tatoeba collection of sentences](https://tatoeba.org/eng) this script will download and preprocess the Tatoeba data [NeMo/examples/nlp/token_classification/get_tatoeba_data.py](https://github.com/NVIDIA/NeMo/blob/stable/examples/nlp/token_classification/data/get_tatoeba_data.py). Note, for further experiments with the model, set NUM_SAMPLES=-1 and consider including other datasets to improve model performance. \n"
-   ]
-  },
-  {
-   "cell_type": "code",
-   "execution_count": null,
-   "metadata": {
-    "colab": {},
-    "colab_type": "code",
-    "id": "n8HZrDmr12_-"
-   },
-   "outputs": [],
-   "source": [
-    "DATA_DIR = 'PATH_TO_A_DIRECTORY_WHERE_DATA_FROM_THIS_TUTORIAL_IS_STORED'\n",
-    "WORK_DIR = 'PATH_TO_A_DIRECTORY_WHERE_SCRIPTS_FOR_THIS_TUTORIAL_ARE_SAVED'\n",
-    "MODEL_CONFIG = \"punctuation_capitalization_config.yaml\"\n",
-    "\n",
-    "# model parameters\n",
-    "TOKENS_IN_BATCH = 1024\n",
-    "MAX_SEQ_LENGTH = 64\n",
-    "LEARNING_RATE = 0.00002\n",
-    "NUM_SAMPLES = 10000"
-   ]
-  },
-  {
-   "cell_type": "code",
-   "execution_count": null,
-   "metadata": {
-    "colab": {},
-    "colab_type": "code",
-    "id": "UOeeeCGqI-9c"
-   },
-   "outputs": [],
-   "source": [
-    "## download get_tatoeba_data.py script to download and preprocess the Tatoeba data\n",
-    "os.makedirs(WORK_DIR, exist_ok=True)\n",
-    "if not os.path.exists(WORK_DIR + '/get_tatoeba_data.py'):\n",
-    "    print('Downloading get_tatoeba_data.py...')\n",
-    "    wget.download(f'https://raw.githubusercontent.com/NVIDIA/NeMo/{BRANCH}/examples/nlp/token_classification/data/get_tatoeba_data.py', WORK_DIR)\n",
-    "else:\n",
-    "    print ('get_tatoeba_data.py is already exists')"
-   ]
-  },
-  {
-   "cell_type": "code",
-   "execution_count": null,
-   "metadata": {
-    "colab": {},
-    "colab_type": "code",
-    "id": "H0ulD2TL13DR"
-   },
-   "outputs": [],
-   "source": [
-    "# download and preprocess the data\n",
-    "# --clean_dir flag deletes raw Tataoeba data, remove the flag to avoid multiple data downloads if you want to experiment with the dataset size\n",
-    "! python $WORK_DIR/get_tatoeba_data.py --data_dir $DATA_DIR --num_sample $NUM_SAMPLES --clean_dir"
-   ]
-  },
-  {
-   "cell_type": "markdown",
-   "metadata": {
-    "colab_type": "text",
-    "id": "pctMm2vsPlPT"
-   },
-   "source": [
-    "after execution of the above cell, your data folder will contain the following 4 files needed for training (raw Tatoeba data could be present if `--clean_dir` was not used):\n",
-    "- labels_dev.txt\n",
-    "- labels_train.txt\n",
-    "- text_dev.txt\n",
-    "- text_train.txt\n"
-   ]
-  },
-  {
-   "cell_type": "code",
-   "execution_count": null,
-   "metadata": {
-    "colab": {},
-    "colab_type": "code",
-    "id": "KKwxXXezPvXF"
-   },
-   "outputs": [],
-   "source": [
-    "! ls -l $DATA_DIR"
-   ]
-  },
-  {
-   "cell_type": "code",
-   "execution_count": null,
-   "metadata": {
-    "colab": {},
-    "colab_type": "code",
-    "id": "6UDPgadLN6SG"
-   },
-   "outputs": [],
-   "source": [
-    "# let's take a look at the data \n",
-    "print('Text:')\n",
-    "! head -n 5 $DATA_DIR/text_train.txt\n",
-    "\n",
-    "print('\\nLabels:')\n",
-    "! head -n 5 $DATA_DIR/labels_train.txt"
-   ]
-  },
-  {
-   "cell_type": "markdown",
-   "metadata": {},
-   "source": [
-    "As you see, `get_tatoeba_data.py` script provides not only downloads Tatoeba but also creates labels. If you wish to preprocess your own data, use [examples/nlp/token_classification/data/prepare_data_for_punctuation_capitalization.py](https://github.com/NVIDIA/NeMo/blob/main/examples/nlp/token_classification/data/prepare_data_for_punctuation_capitalization.py) script:"
-   ]
-  },
-  {
-   "cell_type": "code",
-   "execution_count": null,
-   "metadata": {},
-   "outputs": [],
-   "source": [
-    "cwd = os.getcwd()\n",
-    "NEMO_ROOT = \"~/NeMo\"\n",
-    "!python $NEMO_ROOT/examples/nlp/token_classification/data/prepare_data_for_punctuation_capitalization.py \\\n",
-    "    --source_file $DATA_DIR/text_train.txt \\\n",
-    "    --output_dir $DATA_DIR/my_train_preprocessed"
-   ]
-  },
-  {
-   "cell_type": "code",
-   "execution_count": null,
-   "metadata": {},
-   "outputs": [],
-   "source": [
-    "!ls $DATA_DIR/my_train_preprocessed -l"
-   ]
-  },
-  {
-   "cell_type": "markdown",
-   "metadata": {},
-   "source": [
-    "# Tarred dataset\n",
-    "\n",
-    "If your dataset is too large to be stored in memory, you can use tarred dataset. A tarred dataset is a collection of tarred files which contain batches ready for passing into a model.\n",
-    "\n",
-    "All tar files will contain indentical number of batches, so if number of batches in the dataset is not evenly divisible by parameter `--num_batches_per_tar_file` value, then up to `--num_batches_per_tar_file - 1` batches may be lost."
-   ]
-  },
-  {
-   "cell_type": "code",
-   "execution_count": null,
-   "metadata": {},
-   "outputs": [],
-   "source": [
-    "# Number of lines in text and labels files\n",
-    "!wc -l $DATA_DIR/text_train.txt\n",
-    "!wc -l $DATA_DIR/labels_train.txt"
-   ]
-  },
-  {
-   "cell_type": "code",
-   "execution_count": null,
-   "metadata": {},
-   "outputs": [],
-   "source": [
-    "NEMO_ROOT = \"~/NeMo\"\n",
-    "!python $NEMO_ROOT/examples/nlp/token_classification/data/create_punctuation_capitalization_tarred_dataset.py \\\n",
-    "    --text $DATA_DIR/text_train.txt \\\n",
-    "    --labels $DATA_DIR/labels_train.txt \\\n",
-    "    --output_dir $DATA_DIR/train_tarred \\\n",
-    "    --num_batches_per_tarfile 5 \\\n",
-    "    --tokens_in_batch 1024 \\\n",
-    "    --lines_per_dataset_fragment 4000 \\\n",
-    "    --tokenizer_name bert-base-uncased \\\n",
-    "    --n_jobs 2"
-   ]
-  },
-  {
-   "cell_type": "code",
-   "execution_count": null,
-   "metadata": {},
-   "outputs": [],
-   "source": [
-    "!ls $DATA_DIR/train_tarred -l"
-   ]
-  },
-  {
-   "cell_type": "code",
-   "execution_count": null,
-   "metadata": {},
-   "outputs": [],
-   "source": [
-    "!ls $DATA_DIR/train_tarred/*.tar | wc -l  # number of tar files"
-   ]
-  },
-  {
-   "cell_type": "code",
-   "execution_count": null,
-   "metadata": {},
-   "outputs": [],
-   "source": [
-    "!ls $DATA_DIR/train_tarred/ | grep -v '.tar'  # all not tar files"
-   ]
-  },
-  {
-   "cell_type": "markdown",
-   "metadata": {},
-   "source": [
-    "If you wish to use tarred dataset, then you need to \n",
-    "- pass metadata JSON file in config parameter `model.train_ds.tar_metadata_file`,\n",
-    "- set `model.train_ds.use_tarred_dataset=true`."
-   ]
-  },
-  {
-   "cell_type": "markdown",
-   "metadata": {
-    "colab_type": "text",
-    "id": "daludzzL2Jba"
-   },
-   "source": [
-    "# Model Configuration"
-   ]
-  },
-  {
-   "cell_type": "markdown",
-   "metadata": {
-    "colab_type": "text",
-    "id": "_whKCxfTMo6Y"
-   },
-   "source": [
-    "In the Punctuation and Capitalization Model, we are jointly training two token-level classifiers on top of the pretrained [BERT](https://arxiv.org/pdf/1810.04805.pdf) model: \n",
-    "- one classifier to predict punctuation and\n",
-    "- the other one - capitalization.\n",
-    "\n",
-    "The model is defined in a config file which declares multiple important sections. They are:\n",
-    "- **model**: All arguments that are related to the Model - language model, token classifiers, optimizer and schedulers, dataset and any other related information\n",
-    "\n",
-    "- **trainer**: Any argument to be passed to PyTorch Lightning\n",
-    "\n",
-    "See [docs](https://docs.nvidia.com/deeplearning/nemo/user-guide/docs/en/main/nlp/punctuation_and_capitalization.html#training-punctuation-and-capitalization-model) for full config description."
-   ]
-  },
-  {
-   "cell_type": "code",
-   "execution_count": null,
-   "metadata": {
-    "colab": {},
-    "colab_type": "code",
-    "id": "T1gA8PsJ13MJ"
-   },
-   "outputs": [],
-   "source": [
-    "# download the model's configuration file \n",
-    "config_dir = WORK_DIR + '/configs/'\n",
-    "os.makedirs(config_dir, exist_ok=True)\n",
-    "if not os.path.exists(config_dir + MODEL_CONFIG):\n",
-    "    print('Downloading config file...')\n",
-    "    wget.download(f'https://raw.githubusercontent.com/NVIDIA/NeMo/{BRANCH}/examples/nlp/token_classification/conf/' + MODEL_CONFIG, config_dir)\n",
-    "else:\n",
-    "    print ('config file is already exists')"
-   ]
-  },
-  {
-   "cell_type": "code",
-   "execution_count": null,
-   "metadata": {
-    "colab": {},
-    "colab_type": "code",
-    "id": "mX3KmWMvSUQw"
-   },
-   "outputs": [],
-   "source": [
-    "# this line will print the entire config of the model\n",
-    "config_path = f'{WORK_DIR}/configs/{MODEL_CONFIG}'\n",
-    "print(config_path)\n",
-    "config = OmegaConf.load(config_path)\n",
-    "print(OmegaConf.to_yaml(config))"
-   ]
-  },
-  {
-   "cell_type": "markdown",
-   "metadata": {
-    "colab_type": "text",
-    "id": "ZCgWzNBkaQLZ"
-   },
-   "source": [
-    "# Setting up Data within the config\n",
-    "\n",
-    "Among other things, the config file contains dictionaries called `common_dataset_parameters`, `train_ds` and `validation_ds`. These are configurations used to setup the Dataset and DataLoaders of the corresponding config.\n",
-    "\n",
-    "Specify paths directories with train and dev datasets in parameters `train_ds.ds_item` and `validation_ds.ds_item`.\n",
-    "\n",
-    "I you want to use multiple datasets for evaluation, specify paths to the directory(ies) with evaluation file(s) in the following way:\n",
-    "\n",
-    "`model.validation_ds.ds_item=[PATH_TO_DEV1,PATH_TO_DEV2]` (Note no space between the paths and square brackets).\n",
-    "\n",
-    "Also notice that some configs, including `model.train_ds.ds_item`, have `???` in place of values, this values are required to be specified by the user.\n",
-    "\n",
-    "Let's now add the data directory path to the config."
-   ]
-  },
-  {
-   "cell_type": "code",
-   "execution_count": null,
-   "metadata": {
-    "colab": {},
-    "colab_type": "code",
-    "id": "LQHCJN-ZaoLp"
-   },
-   "outputs": [],
-   "source": [
-    "# in this tutorial train and dev data is located in the same folder\n",
-    "config.model.train_ds.ds_item = DATA_DIR\n",
-    "config.model.validation_ds.ds_item=DATA_DIR\n",
-    "del config.model.test_ds  # We do not have test data, only train and dev"
-   ]
-  },
-  {
-   "cell_type": "markdown",
-   "metadata": {
-    "colab_type": "text",
-    "id": "nB96-3sTc3yk"
-   },
-   "source": [
-    "# Building the PyTorch Lightning Trainer\n",
-    "\n",
-    "NeMo models are primarily PyTorch Lightning modules - and therefore are entirely compatible with the PyTorch Lightning ecosystem!\n",
-    "\n",
-    "Let's first instantiate a Trainer object!"
-   ]
-  },
-  {
-   "cell_type": "code",
-   "execution_count": null,
-   "metadata": {
-    "colab": {},
-    "colab_type": "code",
-    "id": "1tG4FzZ4Ui60"
-   },
-   "outputs": [],
-   "source": [
-    "print(\"Trainer config - \\n\")\n",
-    "print(OmegaConf.to_yaml(config.trainer))"
-   ]
-  },
-  {
-   "cell_type": "code",
-   "execution_count": null,
-   "metadata": {
-    "colab": {},
-    "colab_type": "code",
-    "id": "knF6QeQQdMrH"
-   },
-   "outputs": [],
-   "source": [
-    "# lets modify some trainer configs\n",
-    "# checks if we have GPU available and uses it\n",
-    "cuda = 1 if torch.cuda.is_available() else 0\n",
-    "config.trainer.gpus = cuda\n",
-    "config.trainer.precision = 16 if torch.cuda.is_available() else 32\n",
-    "\n",
-    "# For mixed precision training, use precision=16 and amp_level=O1\n",
-    "\n",
-    "# Reduces maximum number of epochs to 1 for a quick training\n",
-    "config.trainer.max_epochs = 1\n",
-    "\n",
-    "# Remove distributed training flags\n",
-    "config.trainer.strategy = 'dp'\n",
-    "\n",
-    "trainer = pl.Trainer(**config.trainer)"
-   ]
-  },
-  {
-   "cell_type": "markdown",
-   "metadata": {
-    "colab_type": "text",
-    "id": "8IlEMdVxdr6p"
-   },
-   "source": [
-    "# Setting up a NeMo Experiment¶\n",
-    "\n",
-    "NeMo has an experiment manager that handles logging and checkpointing for us, so let's use it!"
-   ]
-  },
-  {
-   "cell_type": "code",
-   "execution_count": null,
-   "metadata": {
-    "colab": {},
-    "colab_type": "code",
-    "id": "8uztqGAmdrYt"
-   },
-   "outputs": [],
-   "source": [
-    "exp_dir = exp_manager(trainer, config.get(\"exp_manager\", None))\n",
-    "\n",
-    "# the exp_dir provides a path to the current experiment for easy access\n",
-    "exp_dir = str(exp_dir)\n",
-    "exp_dir"
-   ]
-  },
-  {
-   "cell_type": "markdown",
-   "metadata": {
-    "colab_type": "text",
-    "id": "6FI_nQsJo_11"
-   },
-   "source": [
-    "# Model Training"
-   ]
-  },
-  {
-   "cell_type": "markdown",
-   "metadata": {
-    "colab_type": "text",
-    "id": "8tjLhUvL_o7_"
-   },
-   "source": [
-    "Before initializing the model, we might want to modify some of the model configs. For example, we might want to modify the pretrained BERT model."
-   ]
-  },
-  {
-   "cell_type": "code",
-   "execution_count": null,
-   "metadata": {
-    "colab": {},
-    "colab_type": "code",
-    "id": "Xeuc2i7Y_nP5"
-   },
-   "outputs": [],
-   "source": [
-    "# complete list of supported BERT-like models\n",
-    "print(nemo_nlp.modules.get_pretrained_lm_models_list())\n",
-    "\n",
-    "PRETRAINED_BERT_MODEL = \"bert-base-uncased\""
-   ]
-  },
-  {
-   "cell_type": "code",
-   "execution_count": null,
-   "metadata": {
-    "colab": {},
-    "colab_type": "code",
-    "id": "RK2xglXyAUOO"
-   },
-   "outputs": [],
-   "source": [
-    "# add the specified above model parameters to the config\n",
-    "config.model.language_model.pretrained_model_name = PRETRAINED_BERT_MODEL\n",
-    "config.model.train_ds.tokens_in_batch = TOKENS_IN_BATCH\n",
-    "config.model.validation_ds.tokens_in_batch = TOKENS_IN_BATCH\n",
-    "config.model.optim.lr = LEARNING_RATE\n",
-    "config.model.train_ds.num_samples = NUM_SAMPLES\n",
-    "config.model.validation_ds.num_samples = NUM_SAMPLES\n"
-   ]
-  },
-  {
-   "cell_type": "markdown",
-   "metadata": {
-    "colab_type": "text",
-    "id": "gYKcziSsiAAd"
-   },
-   "source": [
-    "Now, we are ready to initialize our model. During the model initialization call, the dataset and data loaders we'll be prepared for training and evaluation.\n",
-    "Also, the pretrained BERT model will be downloaded, note it can take up to a few minutes depending on the size of the chosen BERT model."
-   ]
-  },
-  {
-   "cell_type": "code",
-   "execution_count": null,
-   "metadata": {
-    "colab": {},
-    "colab_type": "code",
-    "id": "Yk2hJssviAAe",
-    "pycharm": {
-     "name": "#%%\n"
-    },
-    "scrolled": false
-   },
-   "outputs": [],
-   "source": [
-    "# initialize the model\n",
-    "# during this stage, the dataset and data loaders we'll be prepared for training and evaluation\n",
-    "model = nemo_nlp.models.PunctuationCapitalizationModel(cfg=config.model, trainer=trainer)"
-   ]
-  },
-  {
-   "cell_type": "markdown",
-   "metadata": {
-    "colab_type": "text",
-    "id": "kQ592Tx4pzyB"
-   },
-   "source": [
-    "## Monitoring training progress\n",
-    "Optionally, you can create a Tensorboard visualization to monitor training progress."
-   ]
-  },
-  {
-   "cell_type": "code",
-   "execution_count": null,
-   "metadata": {
-    "colab": {},
-    "colab_type": "code",
-    "id": "mTJr16_pp0aS"
-   },
-   "outputs": [],
-   "source": [
-    "try:\n",
-    "  from google import colab\n",
-    "  COLAB_ENV = True\n",
-    "except (ImportError, ModuleNotFoundError):\n",
-    "  COLAB_ENV = False\n",
-    "\n",
-    "# Load the TensorBoard notebook extension\n",
-    "if COLAB_ENV:\n",
-    "  %load_ext tensorboard\n",
-    "  %tensorboard --logdir {exp_dir}\n",
-    "else:\n",
-    "  print(\"To use tensorboard, please use this notebook in a Google Colab environment.\")"
-   ]
-  },
-  {
-   "cell_type": "code",
-   "execution_count": null,
-   "metadata": {
-    "colab": {},
-    "colab_type": "code",
-    "id": "hUvnSpyjp0Dh"
-   },
-   "outputs": [],
-   "source": [
-    "# start the training\n",
-    "trainer.fit(model)"
-   ]
-  },
-  {
-   "cell_type": "markdown",
-   "metadata": {},
-   "source": [
-    "# Training using tarred dataset"
-   ]
-  },
-  {
-   "cell_type": "code",
-   "execution_count": null,
-   "metadata": {},
-   "outputs": [],
-   "source": [
-    "config = OmegaConf.load(config_path)\n",
-    "config.model.train_ds.ds_item = f'{DATA_DIR}/train_tarred'\n",
-    "config.model.train_ds.use_tarred_dataset = True\n",
-    "# Only metadata file name is required if `use_tarred_dataset=true`.\n",
-    "config.model.train_ds.tar_metadata_file = 'metadata.punctuation_capitalization.tokens1024.max_seq_length512.bert-base-uncased.json'\n",
-    "config.model.validation_ds.ds_item = DATA_DIR\n",
-    "del config.model.test_ds  # We do not have test data, only train and dev\n",
-    "\n",
-    "# Trainer\n",
-    "cuda = 1 if torch.cuda.is_available() else 0\n",
-    "config.trainer.gpus = cuda\n",
-    "config.trainer.precision = 16 if torch.cuda.is_available() else 32\n",
-    "config.trainer.max_epochs = 1\n",
-    "config.trainer.accelerator = None\n",
-    "config.trainer.strategy = 'dp'\n",
-    "\n",
-    "# Exp manager\n",
-    "config.exp_manager.explicit_log_dir = 'tarred_experiment'\n",
-    "\n",
-    "config.model.language_model.pretrained_model_name = PRETRAINED_BERT_MODEL\n",
-    "config.model.validation_ds.tokens_in_batch = TOKENS_IN_BATCH\n",
-    "config.model.optim.lr = LEARNING_RATE\n",
-    "config.model.validation_ds.num_samples = NUM_SAMPLES"
-   ]
-  },
-  {
-   "cell_type": "code",
-   "execution_count": null,
-   "metadata": {},
-   "outputs": [],
-   "source": [
-    "trainer = pl.Trainer(**config.trainer)\n",
-    "exp_dir = exp_manager(trainer, config.get(\"exp_manager\", None))\n",
-    "model = nemo_nlp.models.PunctuationCapitalizationModel(cfg=config.model, trainer=trainer)\n",
-    "trainer.fit(model)"
-   ]
-  },
-  {
-   "cell_type": "markdown",
-   "metadata": {
-    "colab_type": "text",
-    "id": "VPdzJVAgSFaJ"
-   },
-   "source": [
-    "# Inference using a pretrained model\n",
-    "\n",
-    "To see how the model performs, let’s run inference on a few examples."
-   ]
-  },
-  {
-   "cell_type": "code",
-   "execution_count": null,
-   "metadata": {
-    "colab": {},
-    "colab_type": "code",
-    "id": "DQhsamclRtxJ"
-   },
-   "outputs": [],
-   "source": [
-    "print(f\"Available_models: {nemo_nlp.models.PunctuationCapitalizationModel.get_available_model_names()}\\n\")\n",
-    "\n",
-    "pretrained_model = nemo_nlp.models.PunctuationCapitalizationModel.from_pretrained(\"punctuation_en_distilbert\")\n",
-    "# define the list of queiries for inference\n",
-    "queries = [\n",
-    "        'we bought four shirts and one mug from the nvidia gear store in santa clara',\n",
-    "        'what can i do for you today',\n",
-    "        'how are you',\n",
-    "        'how is the weather in',\n",
-    "    ]\n",
-    "inference_results = pretrained_model.add_punctuation_capitalization(queries)\n",
-    "print()\n",
-    "\n",
-    "for query, result in zip(queries, inference_results):\n",
-    "    print(f'Query   : {query}')\n",
-    "    print(f'Combined: {result.strip()}\\n')"
-   ]
-  },
-  {
-   "cell_type": "markdown",
-   "metadata": {},
-   "source": [
-    "Inference for large amounts of text can be performed by a script [examples/nlp/token_classification/punctuate_capitalize_infer.py](https://github.com/NVIDIA/NeMo/blob/stable/examples/nlp/token_classification/punctuate_capitalize_infer.py)\n",
-    "\n",
-    "```\n",
-    "python punctuate_capitalize_infer.py \\\n",
-    "    --input_manifest <PATH/TO/INPUT/MANIFEST> \\\n",
-    "    --output_manifest <PATH/TO/OUTPUT/MANIFEST> \\\n",
-    "    --pretrained_name punctuation_en_bert \\\n",
-    "    --max_seq_length 64 \\\n",
-    "    --margin 16 \\\n",
-    "    --step 8\n",
-    "```\n",
-    "\n",
-    "`<PATH/TO/INPUT/MANIFEST>` is a path to NeMo [ASR manifest](https://docs.nvidia.com/deeplearning/nemo/user-guide/docs/en/stable/asr/datasets.html) which contains text in which you need to restore punctuation and capitalization. If manifest contains `'pred_text'` key, then `'pred_text'` elements will be processed. Otherwise, punctuation and capitalization will be restored in `'text'` elements.\n",
-    "\n",
-    "`<PATH/TO/OUTPUT/MANIFEST>` is a path to NeMo ASR manifest into which result will be saved. The text with restored\n",
-    "punctuation and capitalization is saved into `'pred_text'` elements if `'pred_text'` key is present in\n",
-    "input manifest. Otherwise result will be saved into `'text'` elements.\n",
-    "\n",
-    "Alternatively you can pass text for restoring punctuation and capitalization as plain text. See help for parameters `--input_text` and `--output_text` of the script\n",
-    "[punctuate_capitalize_infer.py](https://github.com/NVIDIA/NeMo/blob/stable/examples/nlp/token_classification/punctuate_capitalize_infer.py).\n",
-    "\n",
-    "The script `examples/nlp/token_classification/punctuate_capitalize_infer.py` can restore punctuation and capitalization in a text of arbitrary length. Long sequences are split into segments\n",
-    "`--max_seq_length - 2` tokens each. Each segment starts and ends with `[CLS]` and `[SEP]`\n",
-    "tokens correspondingly. Every segment is offset to the previous one by `--step` tokens. For example, if\n",
-    "every character is a token, `--max_seq_length=5`, `--step=2`, then text `\"hello\"` will be split into\n",
-    "segments `[['[CLS]', 'h', 'e', 'l', '[SEP]'], ['[CLS]', 'l', 'l', 'o', '[SEP]']]`.\n",
-    "\n",
-    "If segments overlap, then predicted probabilities for a token present in several segments are multiplied before selecting the best candidate.\n",
-    "\n",
-    "Splitting leads to pour performance of a model near edges of segments. Use parameter `--margin` to discard `--margin`\n",
-    "probabilities predicted for `--margin` tokens near segment edges. For example, if every character is a token, `--max_seq_length=5`, `--step=1`, `--margin=1`, then text `\"hello\"` will be split into segments `[['[CLS]', 'h', 'e', 'l', '[SEP]'], ['[CLS]', 'e', 'l', 'l', '[SEP]'], ['[CLS]', 'l', 'l', 'o', '[SEP]']]`. Before calculating actual predictions, probabilities for tokens marked by asterisk are removed: `[['[CLS]', 'h', 'e', 'l'*, '[SEP]'*], ['[CLS]'*, 'e'*, 'l', 'l'*, '[SEP]'*], ['[CLS]'*, 'l'*, 'l', 'o', '[SEP]']]`.\n",
-    "\n",
-    "You may use parameters `max_seq_length`, `step`, and `margin` in `add_punctuation_capitalization` method.\n",
-    "\n",
-    "The text in the following example is from IWSLT 2019 test dataset."
-   ]
-  },
-  {
-   "cell_type": "code",
-   "execution_count": null,
-   "metadata": {},
-   "outputs": [],
-   "source": [
-    "inference_results = pretrained_model.add_punctuation_capitalization(\n",
-    "    [\n",
-    "        \"each of these songs represents a scene a movement in some cases a sonic revolution that completely altered the \"\n",
-    "        \"course of popular music they're all also calling cards almost for those cities songs totally linked with their \"\n",
-    "        \"city's identity and might be why you probably consider them to be music cities now the magical mythical thing \"\n",
-    "        \"the thing we kind of all love about stories like these is that those cities weren't doing anything in particular \"\n",
-    "        \"to make those moments happen there's no formula for capturing lightning in a bottle a formula didn't give us \"\n",
-    "        \"grunge music or introduce tupock to dr dray and there's definitely no blueprint for how to open your record \"\n",
-    "        \"business in a south memphis neighborhood that turns out is home to booker t jones william bell and albert king \"\n",
-    "        \"so this is just something that happens and right when the stars perfectly align great music just happens and \"\n",
-    "        \"in the meantime new york and nashville can churn out the hits that come through our radios define our \"\n",
-    "        \"generations and soundtrack our weddings and our funerals and everything in between i don't know about you but \"\n",
-    "        \"the very idea of that is just deadly boring to me there are musicians all around you making powerful important \"\n",
-    "        \"music and thanks to the internet and it's limitless possibilities for creators to create music and fans to \"\n",
-    "        \"discover that music those zyite guy songs don't have to be handed down to us from some conference room full of \"\n",
-    "        \"songwriters in a corporate high rise but also and more importantly we can't decide that it's just something that \"\n",
-    "        \"happens because music is about so much more than hits those big iconic moments that change everything it's more \"\n",
-    "        \"than just entertainment for so many of us music is truly a way to navigate life a means of self expression sure \"\n",
-    "        \"but it also helps us find ourrselfel worse and figure out who we are it connects us with other people as almost \"\n",
-    "        \"nothing else can across language barriers across social and cultural and economic divides music makes us smarter \"\n",
-    "        \"and healthier and happier music is necessary what if you lived in a city that believed that that said we're not \"\n",
-    "        \"waiting for that hit song to define us we're a music city because music is necessary by seeing music as \"\n",
-    "        \"necessary a city can build two things 1st an ecosystem to support the development of professional musicians \"\n",
-    "        \"and music business and 2nd a receptive and engaged audience to sustain them and those are the two critical \"\n",
-    "        \"elements of a music city a city whose leaders recognize the importance of music for our development as \"\n",
-    "        \"individuals our connection as a community and our viability as a vibrant place to live see smart cities music \"\n",
-    "        \"cities know that thriving night lifef a creative class culture is what attracts young talented people to cities \"\n",
-    "        \"it's what brings that lightning and no we can't predict the next egg that will hatch but we can create a city \"\n",
-    "        \"that acts like an incubator to do that 1st we got to know what we've got that means identifying and quantifying \"\n",
-    "        \"our assets we need to know them backward and forward from who and what and where they are to what their impact \"\n",
-    "        \"is on the economy let's count our recording studios and our record labels our historic landmarks and our \"\n",
-    "        \"hardcore punk clubs we should count monthly free jazz nights and weekly folk jams music schools artist \"\n",
-    "        \"development instrument shops every lay than every luther music museums open once a open year round and music \"\n",
-    "        \"festivals open just one weekend year now ideally through this process we'll create an actual asset map \"\n",
-    "        \"dropping a pin for each one allowing us to see exactly what we've got and where organic momentum is already \"\n",
-    "        \"happening because it's not enough to paint in broad strokes here when it comes to specific support for music \"\n",
-    "        \"locally and a broad understanding of a music brand nationally you've got to have the receipts next we'll need \"\n",
-    "        \"to identify our challenges now it's important to knowe that for the most part this won't be just the opposite \"\n",
-    "        \"of step one we won't gain a whole lot by simply thinking about what's missing from our map instead we need to \"\n",
-    "        \"approach this more holistically there are lots of music venues on our map awesome but are they struggling do \"\n",
-    "        \"we have a venue ladder which just means can an artist starting out at a coffee house open mike see a clear path \"\n",
-    "        \"for how they'll grow from that 25 seat room to a hundred seat room and so on or are we expecting them to go from \"\n",
-    "        \"a coffee house to a colossum maybe our challenges lie in city infrastructure public transportation affordable \"\n",
-    "        \"housing maybe like in london where the number of music venues went from 400 in 2010 to 100 in 2015 we need to \"\n",
-    "        \"think about protections against gentrification the mayor of london in december of last year actually added \"\n",
-    "        \"something called the agent of change principle to the city's comprehensive plan the name says it all if a real \"\n",
-    "        \"estate developer wants to build condos next to an existing music venue the developer is the agent of change they \"\n",
-    "        \"have to take the necessary steps for noise mitigation next and this is a very big one we need leadership and we \"\n",
-    "        \"need a strategy now we know there's a lot of magic in this mix a lot of right people right place right time and \"\n",
-    "        \"that will never stop being an important element of the way music is made the way some of the best most enduring \"\n",
-    "        \"music is made but there cannot be a leadership vacuum in 2018 surriving music cities don't often happen and \"\n",
-    "        \"don't have to happen accidentally we need elected officials who recognize the power of music and elevate the \"\n",
-    "        \"voices of creatives and they're ready to put a strategy in place in music cities from berlin to paris to bogata \"\n",
-    "        \"music advisory councils ensure that musicians have a seat at the table they're volunteer councils and they work \"\n",
-    "        \"directly with a designated advocate inside of city hall or even the chamber of commerce the strongest strategies \"\n",
-    "        \"will build music community supports like this one inward while also exporting music outward they go hand in hand \"\n",
-    "        \"when we look inward we create that place that musicians want to live and when we look outward we build \"\n",
-    "        \"opportunities for them to advance their career while also driving attention back to our city and leveraging music \"\n",
-    "        \"as a talent attraction tool and here's something else that will help with that we've got to figure out who we are \"\n",
-    "        \"now when i say austin you probably think live music capital and why because in 1991 leadership in austin saw \"\n",
-    "        \"something percolating with an existing asset and they chose to own it by recognizing that momentum naming it and \"\n",
-    "        \"claiming it they inevitably caused more live music venues to open existing spaces to add live music to their \"\n",
-    "        \"repertoire and they created a swell of civic buy in around the idea which meant that it wasn't just a slogan in \"\n",
-    "        \"some tourism pamphlet was something that locals really started to believe and take pride in now generally \"\n",
-    "        \"speaking what austin created is just an assets based narrative and when we think back to step one we know that \"\n",
-    "        \"every city will not tick every box many cities won't have recording studios like memphis or a songwriter and \"\n",
-    "        \"publishing scene like nashville and that's not a deal breaker we simply have to find the momentum happening in \"\n",
-    "        \"our city what are our unique assets in comparison to no other place so if all of that sounds like something \"\n",
-    "        \"you'd like to happen where you live here are three things you can do to move the needle 1st you can use your \"\n",
-    "        \"feet your ears and your dollars show up be that receptive and engaged audience that is so necessary for a music \"\n",
-    "        \"city to thrive pay a cover charge buy a record discover new music and please take your friends two you can use \"\n",
-    "        \"your voice buy in to the assets based narrative talk about and celebrate what your city has and three you can \"\n",
-    "        \"use your vote seek out leadership that doesn't just pay lip service to your city's music but recognizes its \"\n",
-    "        \"power and is prepared to put a strategy in place to elevate it grow it and build collaboration no there really \"\n",
-    "        \"is no telling what city could be defined by a certain scene or a certain song in the next decade but as much \"\n",
-    "        \"as we absolutely cannot predict that what we absolutely can predict is what happens when we treat music as \"\n",
-    "        \"necessary and we work to build a music city and that is a place where i want to live thank you\"\n",
-    "    ],\n",
-    "    max_seq_length=128,\n",
-    "    step=8,\n",
-    "    margin=16,\n",
-    "    batch_size=32,\n",
-    ")\n",
-    "print(inference_results[0])"
-   ]
-  },
-  {
-   "cell_type": "markdown",
-   "metadata": {
-    "colab_type": "text",
-    "id": "ref1qSonGNhP"
-   },
-   "source": [
-    "## Training Script\n",
-    "\n",
-    "If you have NeMo installed locally, you can also train the model with [nlp/token_classification/punctuation_capitalization_train_evaluate.py](https://github.com/NVIDIA/NeMo/blob/stable/examples/nlp/token_classification/punctuation_capitalization_train_evaluate.py).\n",
-    "\n",
-    "To run training script, use:\n",
-    "\n",
-    "`python punctuation_capitalization_train_evaluate.py model.train_ds.ds_item=PATH_TO_TRAIN_DATA_DIR`\n",
-    "\n",
-    "Set NUM_SAMPLES=-1 and consider including other datasets to improve the performance of the model.\n",
-    "\n",
-    "# Finetuning model with your data\n",
-    "\n",
-    "When we were training the model from scratch, the datasets were prepared for training during the model initialization. When we are using a pretrained Punctuation and Capitalization model, before training, we need to setup training and evaluation data."
-   ]
-  },
-  {
-   "cell_type": "code",
-   "execution_count": null,
-   "metadata": {
-    "colab": {},
-    "colab_type": "code",
-    "id": "4X1BahRlkaNf"
-   },
-   "outputs": [],
-   "source": [
-    "# let's reload our pretrained model\n",
-    "pretrained_model = nemo_nlp.models.PunctuationCapitalizationModel.from_pretrained('punctuation_en_distilbert')\n",
-    "\n",
-    "# setup train and validation Pytorch DataLoaders\n",
-    "pretrained_model.update_config_after_restoring_from_checkpoint(\n",
-    "    train_ds={\n",
-    "        'ds_item': DATA_DIR,\n",
-    "        'text_file': 'text_train.txt',\n",
-    "        'labels_file': 'labels_train.txt',\n",
-    "        'tokens_in_batch': 1024,\n",
-    "    },\n",
-    "    validation_ds={\n",
-    "        'ds_item': DATA_DIR,\n",
-    "        'text_file': 'text_dev.txt',\n",
-    "        'labels_file': 'labels_dev.txt',\n",
-    "        'tokens_in_batch': 1024,\n",
-    "    },\n",
-    ")\n",
-    "pretrained_model.setup_training_data()\n",
-    "pretrained_model.setup_validation_data()\n",
-    "\n",
-    "# and now we can create a PyTorch Lightning trainer and call `fit` again\n",
-    "# for this tutorial we are setting fast_dev_run to True, and the trainer will run 1 training batch and 1 validation batch\n",
-    "# for actual model training, disable the flag\n",
-    "fast_dev_run = True\n",
-    "trainer = pl.Trainer(gpus=1, fast_dev_run=fast_dev_run)\n",
-    "trainer.fit(pretrained_model)"
-   ]
-  }
- ],
- "metadata": {
-  "accelerator": "GPU",
-  "colab": {
-   "collapsed_sections": [
-    "daYw_Xll2ZR9"
-   ],
-   "name": "Punctuation_and_Capitalization.ipynb",
-   "private_outputs": true,
-   "provenance": []
-  },
-  "kernelspec": {
-   "display_name": "Python 3 (ipykernel)",
-   "language": "python",
-   "name": "python3"
-  },
-  "language_info": {
-   "codemirror_mode": {
-    "name": "ipython",
-    "version": 3
-   },
-   "file_extension": ".py",
-   "mimetype": "text/x-python",
-   "name": "python",
-   "nbconvert_exporter": "python",
-   "pygments_lexer": "ipython3",
-   "version": "3.8.12"
-  },
-  "pycharm": {
-   "stem_cell": {
-    "cell_type": "raw",
-=======
     "cells": [
         {
             "cell_type": "code",
@@ -2036,7 +1002,6 @@
             ]
         }
     ],
->>>>>>> c88c20ed
     "metadata": {
         "accelerator": "GPU",
         "colab": {
