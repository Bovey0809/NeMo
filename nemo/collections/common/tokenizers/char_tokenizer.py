# Copyright (c) 2020, NVIDIA CORPORATION.  All rights reserved.
#
# Licensed under the Apache License, Version 2.0 (the "License");
# you may not use this file except in compliance with the License.
# You may obtain a copy of the License at
#
#     http://www.apache.org/licenses/LICENSE-2.0
#
# Unless required by applicable law or agreed to in writing, software
# distributed under the License is distributed on an "AS IS" BASIS,
# WITHOUT WARRANTIES OR CONDITIONS OF ANY KIND, either express or implied.
# See the License for the specific language governing permissions and
# limitations under the License.
<<<<<<< HEAD

from typing import List, Optional
=======
import os
import warnings
from collections import Counter
from enum import Enum
from pathlib import Path
from typing import List, NewType, Optional, Union
>>>>>>> 5457eeb5

from nemo.collections.common.tokenizers.tokenizer_spec import TokenizerSpec

__all__ = ['CharTokenizer']


NUMBER_OF_CHARACTERS_READ_BUFFER_SIZE = 10 ** 7


class SpecialTokenString(Enum):
    MASK = 'mask'
    BOS = 'bos'
    EOS = 'eos'
    PAD = 'pad'
    SEP = 'sep'
    CLS = 'cls'
    UNK = 'unk'

    @classmethod
    def has_value(cls, value):
        return value in cls._value2member_map_


SpecialTokenStringType = NewType('SpecialTokenString', SpecialTokenString)


class CharTokenizer(TokenizerSpec):
    rf"""
    Each character is a token.
    Args:
        vocab_file: path to file with vocabulary which consists of valid Python string literals separated by the new
            line character. Such literals must contain 1 character. Examples of valid Python literals: ``'a'``,
            ``'\n'``, ``"'"``, ``'ж'``, ``'\u8976'``. File ``vocab_file`` has to be in ``'utf-8'`` encoding.
        mask_token: mask token. The following is applicable to all special tokens. Parameter ``mask_token`` can be
            either of type ``bool`` or a ``str`` of length 1. 
            
            If ``mask_token`` is ``False``, then mask token is not added to the tokenizer. This means that using
            ``mask_id`` will raise an error, the attribute ``mask_token`` will be ``None``, and you cannot pass string
            ``'mask'`` in parameters ``special_token_to_prepend``, ``special_token_to_append``,
            ``special_tokens_to_remove_while_decoding``. 
            
            If the parameter ``mask_token`` is ``True``, then the token ``'<MASK>'`` is added to the vocabulary. The
            string ``'<MASK>'`` will not be recognised as a single token in a text you pass for tokenization. However,
            it can be prepended or appended to the tokenized text if constructor parameters ``special_token_to_prepend``
            or ``special_token_to_append`` are equal to ``'mask'``. The substring ``'<MASK>'`` will appear in the
            output of ``ids_to_text`` of ``tokens_to_text`` methods if you do not pass string ``'mask'`` in the
            ``special_tokens_to_remove_while_decoding`` constructor parameter.
            
            If the parameter ``mask_token`` is a string, then such strings in the input sequence are interpreted as
            mask tokens.
        bos_token: the beginning of sequence token. See more in ``mask_token`` parameter description.
        eos_token: the end of sequence token. Usually equal to sep_token. See more in ``mask_token`` parameter 
            description.
        pad_token: token to use for padding. See more in ``mask_token`` parameter description.
        sep_token: token used for separating sequences. See more in ``mask_token`` parameter description.
        cls_token: class token. Usually equal to bos_token. See more in ``mask_token`` parameter description.
        unk_token: token to use for unknown tokens. If the parameter ``unk_token`` is set and there is a character
            in the input of ``text_to_ids`` of ``text_to_tokens`` methods which is not in the vocabulary, then
            such an unknown character is tokenized into ``unk_token``. If the parameter ``unk_token`` is ``False``,
            then unknown tokens are discarded. See more in ``mask_token`` parameter description.
        special_token_to_prepend: special token to prepend to the output of ``text_to_ids`` of ``text_to_tokens``
            methods. This option can be used if you decide to add EOS and BOS tokens to the input on the stage of
            tokenization. Possible options are: {[None] + [e.value for e in SpecialTokenString]}.
        special_token_to_append: special token to append to the output of ``text_to_ids`` of ``text_to_tokens``
            methods. See more in the description of ``special_token_to_prepend`` parameter.
        special_tokens_to_remove_while_decoding: which special tokens are remove before detokenization. If this
            parameter equals ``'all'``, then all special tokens are removed. The parameter
            ``special_tokens_to_remove_while_decoding`` can also be a list of values from this set
            {set(e.value for e in SpecialTokenString)}.
    """

    def __init__(
        self,
        vocab_file: str,
<<<<<<< HEAD
        mask_token: Optional[str] = None,
        bos_token: Optional[str] = None,
        eos_token: Optional[str] = None,
        pad_token: Optional[str] = None,
        sep_token: Optional[str] = None,
        cls_token: Optional[str] = None,
        unk_token: Optional[str] = None,
        word_tokens: Optional[List[str]] = None
=======
        mask_token: Union[str, bool] = False,
        bos_token: Union[str, bool] = False,
        eos_token: Union[str, bool] = False,
        pad_token: Union[str, bool] = False,
        sep_token: Union[str, bool] = False,
        cls_token: Union[str, bool] = False,
        unk_token: Union[str, bool] = False,
        special_token_to_prepend: Optional[SpecialTokenStringType] = None,
        special_token_to_append: Optional[SpecialTokenStringType] = None,
        special_tokens_to_remove_while_decoding: Union[List[SpecialTokenStringType], str] = 'all',
>>>>>>> 5457eeb5
    ):
        special_tokens_dict = {}
<<<<<<< HEAD
        if unk_token:
            special_tokens_dict["unk_token"] = unk_token
            self.unk_token = unk_token
        if sep_token:
            special_tokens_dict["sep_token"] = sep_token
            self.sep_token = sep_token
        if mask_token:
            special_tokens_dict["mask_token"] = mask_token
            self.mask_token = mask_token
        if bos_token:
            special_tokens_dict["bos_token"] = bos_token
            self.bos_token = bos_token
        if eos_token:
            special_tokens_dict["eos_token"] = eos_token
            self.eos_token = eos_token
        if pad_token:
            special_tokens_dict["pad_token"] = pad_token
            self.pad_token = pad_token
        if cls_token:
            special_tokens_dict["cls_token"] = cls_token
            self.cls_token = cls_token

        self.add_special_tokens(special_tokens_dict)
        self.inv_vocab = {v: k for k, v in self.vocab.items()}
        self.vocab_size = len(self.vocab)
        self.special_tokens = self.tokens_to_ids(special_tokens_dict.values())
        if word_tokens is None:
            self.word_ids = None
        else:
            self.word_ids = self.tokens_to_ids(word_tokens)
=======
        for value, name in zip(
            [pad_token, unk_token, bos_token, eos_token, sep_token, mask_token, cls_token],
            ['pad_token', 'unk_token', 'bos_token', 'eos_token', 'sep_token', 'mask_token', 'cls_token'],
        ):
            self.check_special_token_value(name, value)
            if isinstance(value, bool):
                value = '<' + name[:-6].upper() + '>' if value else None
            setattr(self, name, value)
            if value is not None:
                special_tokens_dict[name] = value
        for value, name in [
            (special_token_to_prepend, 'special_token_to_prepend'),
            (special_token_to_append, 'special_token_to_append'),
        ]:
            self.check_special_token_name(name, value, special_tokens_dict)
            setattr(self, name, value + '_token' if isinstance(value, str) else value)
        self.vocab = {}
        count = 0
        for v in special_tokens_dict.values():
            self.vocab[v] = count
            count += 1
        vocab_file = Path(vocab_file).expanduser()
        with vocab_file.open(encoding='utf-8') as f:
            vocab_list = f.readlines()
        for i, token in enumerate(vocab_list):
            token = eval(token.strip())
            self.check_token_from_file(token, vocab_file, i)
            if token not in self.vocab:
                self.vocab[token] = count
                count += 1
        self.inv_vocab = {v: k for k, v in self.vocab.items()}
        self.vocab_size = len(self.vocab)
        self.check_special_tokens_to_remove_while_decoding(
            special_tokens_to_remove_while_decoding, special_tokens_dict
        )
        self.special_token_ids_to_remove_while_decoding = (
            self.tokens_to_ids([v for v in special_tokens_dict.values()])
            if special_tokens_to_remove_while_decoding == 'all'
            else [getattr(self, e + '_id') for e in special_tokens_to_remove_while_decoding]
        )
>>>>>>> 5457eeb5

    @staticmethod
    def check_token_from_file(token, vocab_file, line_i):
        if not isinstance(token, str) or isinstance(token, str) and len(token) != 1:
            raise ValueError(
                f"Each line in vocabulary have to be a Python string literal containing 1 character. "
                f"Encountered {repr(token)} on line {line_i} in file {vocab_file}."
            )

    @staticmethod
    def check_special_token_value(parameter_name, value):
        if isinstance(value, str):
            if len(value) > 1:
                raise ValueError(
                    f"If `CharTokenizer` constructor parameter `{parameter_name}` is a string, then it has to "
                    f"contain only 1 character. Given string '{value}' of length {len(value)}."
                )
        elif not isinstance(value, bool):
            raise ValueError(
                f"`CharTokenizer` constructor parameter `{parameter_name}` has to be a `str` or a `bool`, whereas it "
                f"belongs to type {type(value)}"
            )

    @staticmethod
    def check_special_token_name(parameter_name, value, special_tokens_dict):
        if value is not None:
            if not SpecialTokenString.has_value(value):
                raise ValueError(
                    f"Value {repr(value)} of parameter `{parameter_name}` is wrong. Supported values are "
                    f"{[e.value for e in SpecialTokenString]}."
                )
            elif value + '_token' not in special_tokens_dict:
                raise ValueError(
                    f"You should provide `{value + '_token'}` parameter to `CharTokenizer` constructor if "
                    f"you wish to pass token {repr(value)} in parameter `{parameter_name}`."
                )

    @staticmethod
    def check_special_tokens_to_remove_while_decoding(special_tokens_to_remove_while_decoding, special_tokens_dict):
        if isinstance(special_tokens_to_remove_while_decoding, list):
            for i, value in enumerate(special_tokens_to_remove_while_decoding):
                if not SpecialTokenString.has_value(value):
                    raise ValueError(
                        f'Wrong element with value {repr(value)} in position {i} of parameter '
                        f'`special_tokens_to_remove_while_decoding` of `CharTokenizer` constructor. Supported values '
                        f'are {[e.value for e in SpecialTokenString]}.'
                    )
                elif value + '_token' not in special_tokens_dict:
                    raise ValueError(
                        f"You should provide `{value + '_token'}` parameter to `CharTokenizer` constructor if "
                        f"you wish to pass token {repr(value)} in parameter `special_tokens_to_remove_while_decoding`. "
                        f"`{value + '_token'}` was detected in position {i} in "
                        f"`special_tokens_to_remove_while_decoding`."
                    )
        elif (
            isinstance(special_tokens_to_remove_while_decoding, str)
            and special_tokens_to_remove_while_decoding != 'all'
            or not isinstance(special_tokens_to_remove_while_decoding, str)
        ):
            raise ValueError(
                f"Parameter `special_tokens_to_remove_while_decoding` of `CharTokenizer` constructor has to be "
                f"equal to a string 'all' or be a list of values from set {set(e.value for e in SpecialTokenString)} "
                f"whereas `special_tokens_to_remove_while_decoding={repr(special_tokens_to_remove_while_decoding)}`"
            )

    def text_to_tokens(self, text: str) -> List[str]:
        token_candidates = [char for char in text]
        tokens = []
        if self.special_token_to_prepend is not None:
            tokens.append(getattr(self, self.special_token_to_prepend))
        for token in token_candidates:
            if token in self.vocab:
                tokens.append(token)
            elif self.unk_token is not None:
                tokens.append(self.unk_token)
            else:
                warnings.warn(
                    f"Character {repr(token)} is not present in vocabulary and no `<UNK>` token was set. Character "
                    f"{repr(token)} is discarded."
                )
        if self.special_token_to_append is not None:
            tokens.append(getattr(self, self.special_token_to_append))
        return tokens

    def tokens_to_text(self, tokens: List[str]) -> str:
        return self.ids_to_text(self.tokens_to_ids(tokens))

    def text_to_ids(self, text: str) -> List[int]:
        ids = [self.vocab[token] for token in self.text_to_tokens(text)]
        return ids

    def ids_to_text(self, ids: List[int]) -> str:
        ids_ = [id_ for id_ in ids if id_ not in self.special_token_ids_to_remove_while_decoding]
        return "".join(self.ids_to_tokens(ids_))

    def tokens_to_ids(self, tokens: List[str]) -> List[int]:
        return [self.vocab[token] for token in tokens]

    def token_to_id(self, token: str) -> int:
        return self.vocab[token]

    def ids_to_tokens(self, ids: List[int]) -> List[str]:
        return [self.inv_vocab[id] for id in ids]

    @staticmethod
    def check_special_token_id_getting(special_token, id_name):
        if special_token is None:
            raise ValueError(
                f"To obtain `{id_name}` you need to pass parameter `{id_name[:-3] + '_token'}` to `CharTokenizer` "
                f"constructor"
            )

    @property
    def pad_id(self):
        self.check_special_token_id_getting(self.pad_token, 'pad_id')
        return None if self.pad_token is None else self.vocab[self.pad_token]

    @property
    def bos_id(self):
        self.check_special_token_id_getting(self.bos_token, 'bos_id')
        return None if self.bos_token is None else self.vocab[self.bos_token]

    @property
    def eos_id(self):
        self.check_special_token_id_getting(self.eos_token, 'eos_id')
        return None if self.eos_token is None else self.vocab[self.eos_token]

    @property
    def unk_id(self):
        self.check_special_token_id_getting(self.unk_token, 'unk_id')
        return None if self.unk_token is None else self.vocab[self.unk_token]

    @property
    def mask_id(self):
        self.check_special_token_id_getting(self.mask_token, 'mask_id')
        return None if self.mask_token is None else self.vocab[self.mask_token]

    @property
    def sep_id(self):
        self.check_special_token_id_getting(self.sep_token, 'sep_id')
        return None if self.sep_token is None else self.vocab[self.sep_token]

    @property
    def cls_id(self):
        self.check_special_token_id_getting(self.cls_token, 'cls_id')
        return None if self.cls_token is None else self.vocab[self.cls_token]

    @staticmethod
    def check_characters_to_exclude_from_vocabulary(characters_to_exclude_from_vocabulary):
        for i, char in enumerate(characters_to_exclude_from_vocabulary):
            if not isinstance(char, str):
                raise ValueError(
                    f"Character to exclude from vocabulary has to `str`, whereas an element in position {i} is of "
                    f"type `{type(char)}`."
                )
            elif len(char) != 1:
                raise ValueError(
                    f"A length of an element of `characters_to_exclude_from_vocabulary` parameter has to be 1. "
                    f"The length of an element in position {i} is {len(char)}."
                )

    @staticmethod
    def check_text_and_text_file_name(text, text_file_name):
        if text is None and text_file_name is None:
            raise ValueError(
                f'Exactly one of parameters `text` and `text_file_name` should be provided whereas both parameters '
                f'are `None`.'
            )
        if text is not None and text_file_name is not None:
            raise ValueError(
                f"Exactly one of parameters `text` and `text_file_name` has to be provided, whereas both parameters "
                f"are not `None`."
            )
        if text is not None:
            if not isinstance(text, str):
                raise ValueError(f"Parameter `text` has to of type `str`, whereas it belongs to type `{type(text)}`.")

    @classmethod
    def build_vocab(
        cls,
        save_path: Union[str, bytes, os.PathLike],
        text: Optional[str] = None,
        text_file_name: Optional[Union[str, bytes, os.PathLike]] = None,
        characters_to_exclude_from_vocabulary: Optional[List[str]] = None,
        vocab_size: int = None,
    ):
        """
        Creates character vocabulary and saves it to file ``save_path``. You should provide one of parameters ``text``
        and ``text_file_name``.
        Args:
            save_path: path to the output text file. If ``save_path`` parent directory does not exist it will be created
            text: string which characters are used for vocabulary creation.
            text_file_name: path to a file which characters are used for vocabulary creation. Use this parameter if
                the text in file is too large to be loaded in memory.
            characters_to_exclude_from_vocabulary: a list of characters which will not be added to vocabulary.
            vocab_size: vocabulary size. If this parameter is set only most frequent ``vocab_size`` characters are added
                to vocabulary.
        """
        if characters_to_exclude_from_vocabulary is None:
            characters_to_exclude_from_vocabulary = []
        else:
            cls.check_characters_to_exclude_from_vocabulary(characters_to_exclude_from_vocabulary)
        cls.check_text_and_text_file_name(text, text_file_name)
        if text is not None:
            counter = Counter(text)
        else:
            assert text_file_name is not None
            text_file_name = Path(text_file_name).expanduser()
            counter = Counter()
            with text_file_name.open(encoding='utf-8') as f:
                while True:
                    segment = f.read(NUMBER_OF_CHARACTERS_READ_BUFFER_SIZE)
                    if not segment:
                        break
                    counter.update(segment)
        for char in characters_to_exclude_from_vocabulary:
            if char in counter:
                del counter[char]
        save_path = Path(save_path).expanduser()
        save_path.parent.mkdir(exist_ok=True, parents=True)
        with save_path.open('w', encoding='utf-8') as f:
            if vocab_size is None:
                for c, _ in sorted(counter.items(), key=lambda x: -x[1]):
                    f.write(repr(c) + '\n')
            else:
                for i, (c, _) in enumerate(sorted(counter.items(), key=lambda x: -x[1])):
                    if i < vocab_size:
                        f.write(repr(c) + '\n')
                    else:
                        break<|MERGE_RESOLUTION|>--- conflicted
+++ resolved
@@ -11,17 +11,12 @@
 # WITHOUT WARRANTIES OR CONDITIONS OF ANY KIND, either express or implied.
 # See the License for the specific language governing permissions and
 # limitations under the License.
-<<<<<<< HEAD
-
-from typing import List, Optional
-=======
 import os
 import warnings
 from collections import Counter
 from enum import Enum
 from pathlib import Path
 from typing import List, NewType, Optional, Union
->>>>>>> 5457eeb5
 
 from nemo.collections.common.tokenizers.tokenizer_spec import TokenizerSpec
 
@@ -96,16 +91,6 @@
     def __init__(
         self,
         vocab_file: str,
-<<<<<<< HEAD
-        mask_token: Optional[str] = None,
-        bos_token: Optional[str] = None,
-        eos_token: Optional[str] = None,
-        pad_token: Optional[str] = None,
-        sep_token: Optional[str] = None,
-        cls_token: Optional[str] = None,
-        unk_token: Optional[str] = None,
-        word_tokens: Optional[List[str]] = None
-=======
         mask_token: Union[str, bool] = False,
         bos_token: Union[str, bool] = False,
         eos_token: Union[str, bool] = False,
@@ -116,41 +101,8 @@
         special_token_to_prepend: Optional[SpecialTokenStringType] = None,
         special_token_to_append: Optional[SpecialTokenStringType] = None,
         special_tokens_to_remove_while_decoding: Union[List[SpecialTokenStringType], str] = 'all',
->>>>>>> 5457eeb5
     ):
         special_tokens_dict = {}
-<<<<<<< HEAD
-        if unk_token:
-            special_tokens_dict["unk_token"] = unk_token
-            self.unk_token = unk_token
-        if sep_token:
-            special_tokens_dict["sep_token"] = sep_token
-            self.sep_token = sep_token
-        if mask_token:
-            special_tokens_dict["mask_token"] = mask_token
-            self.mask_token = mask_token
-        if bos_token:
-            special_tokens_dict["bos_token"] = bos_token
-            self.bos_token = bos_token
-        if eos_token:
-            special_tokens_dict["eos_token"] = eos_token
-            self.eos_token = eos_token
-        if pad_token:
-            special_tokens_dict["pad_token"] = pad_token
-            self.pad_token = pad_token
-        if cls_token:
-            special_tokens_dict["cls_token"] = cls_token
-            self.cls_token = cls_token
-
-        self.add_special_tokens(special_tokens_dict)
-        self.inv_vocab = {v: k for k, v in self.vocab.items()}
-        self.vocab_size = len(self.vocab)
-        self.special_tokens = self.tokens_to_ids(special_tokens_dict.values())
-        if word_tokens is None:
-            self.word_ids = None
-        else:
-            self.word_ids = self.tokens_to_ids(word_tokens)
-=======
         for value, name in zip(
             [pad_token, unk_token, bos_token, eos_token, sep_token, mask_token, cls_token],
             ['pad_token', 'unk_token', 'bos_token', 'eos_token', 'sep_token', 'mask_token', 'cls_token'],
@@ -191,7 +143,6 @@
             if special_tokens_to_remove_while_decoding == 'all'
             else [getattr(self, e + '_id') for e in special_tokens_to_remove_while_decoding]
         )
->>>>>>> 5457eeb5
 
     @staticmethod
     def check_token_from_file(token, vocab_file, line_i):
