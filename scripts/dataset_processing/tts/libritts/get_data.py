# Copyright (c) 2022, NVIDIA CORPORATION.  All rights reserved.
#
# Licensed under the Apache License, Version 2.0 (the "License");
# you may not use this file except in compliance with the License.
# You may obtain a copy of the License at
#
#     http://www.apache.org/licenses/LICENSE-2.0
#
# Unless required by applicable law or agreed to in writing, software
# distributed under the License is distributed on an "AS IS" BASIS,
# WITHOUT WARRANTIES OR CONDITIONS OF ANY KIND, either express or implied.
# See the License for the specific language governing permissions and
# limitations under the License.

import argparse
import fnmatch
import functools
import multiprocessing
import pytorch_lightning as pl
import torch
import subprocess
import tarfile
import urllib.request
from pathlib import Path
import contextlib
import glob
import json
import os

from dataclasses import dataclass
from typing import Optional

import wget
from joblib import Parallel, delayed
from omegaconf import OmegaConf


from nemo.collections.asr.models import ASRModel
from nemo.collections.asr.metrics.rnnt_wer import RNNTDecodingConfig
from nemo.utils import logging, model_utils

from tqdm import tqdm

from nemo_text_processing.text_normalization.normalize_with_audio import NormalizerWithAudio

parser = argparse.ArgumentParser(description='Download LibriTTS and create manifests')
parser.add_argument("--data-root", required=True, type=Path)
parser.add_argument("--data-sets", default="dev_clean", type=str)

parser.add_argument("--num-workers", default=4, type=int)

parser.add_argument("--normalization-source", default="dataset", type=str, choices=[None, "dataset", "nemo"])
parser.add_argument("--num-workers-for-normalizer", default=12, type=int)

parser.add_argument("--save-google-normalization-separately", action="store_true", default=False)

parser.add_argument("--pretrained-model", default="stt_en_citrinet_1024", type=str)

parser.add_argument('--whitelist-path', type=str, default=None)
parser.add_argument("--overwrite-cache-dir", action="store_true", default=False)

parser.add_argument('--without-download', action='store_true', default=False)
parser.add_argument('--without-extract', action='store_true', default=False)


args = parser.parse_args()

URLS = {
    'TRAIN_CLEAN_100': "https://www.openslr.org/resources/60/train-clean-100.tar.gz",
    'TRAIN_CLEAN_360': "https://www.openslr.org/resources/60/train-clean-360.tar.gz",
    'TRAIN_OTHER_500': "https://www.openslr.org/resources/60/train-other-500.tar.gz",
    'DEV_CLEAN': "https://www.openslr.org/resources/60/dev-clean.tar.gz",
    'DEV_OTHER': "https://www.openslr.org/resources/60/dev-other.tar.gz",
    'TEST_CLEAN': "https://www.openslr.org/resources/60/test-clean.tar.gz",
    'TEST_OTHER': "https://www.openslr.org/resources/60/test-other.tar.gz",
}


#########################
# Start of copy-paste from examples/asr/transcribe_speech.py

@dataclass
class TranscriptionConfig:
    # Required configs
    model_path: Optional[str] = None  # Path to a .nemo file
    pretrained_name: Optional[str] = None  # Name of a pretrained model
    audio_dir: Optional[str] = None  # Path to a directory which contains audio files
    dataset_manifest: Optional[str] = None  # Path to dataset's JSON manifest

    # General configs
    output_filename: Optional[str] = None
    batch_size: int = 32
    num_workers: int = min(batch_size, os.cpu_count() - 1)

    # Set `cuda` to int to define CUDA device. If 'None', will look for CUDA
    # device anyway, and do inference on CPU only if CUDA device is not found.
    # If `cuda` is a negative number, inference will be on CPU only.
    cuda: Optional[int] = None
    amp: bool = False
    audio_type: str = "wav"

    # Recompute model transcription, even if the output folder exists with scores.
    overwrite_transcripts: bool = True

    # Decoding strategy for RNNT models
    rnnt_decoding: RNNTDecodingConfig = RNNTDecodingConfig()


def transcribe_manifest(cfg: TranscriptionConfig) -> TranscriptionConfig:
    logging.info(f'Hydra config: {OmegaConf.to_yaml(cfg)}')

    if cfg.model_path is None and cfg.pretrained_name is None:
        raise ValueError("Both cfg.model_path and cfg.pretrained_name cannot be None!")
    if cfg.audio_dir is None and cfg.dataset_manifest is None:
        raise ValueError("Both cfg.audio_dir and cfg.dataset_manifest cannot be None!")

    # setup GPU
    if cfg.cuda is None:
        if torch.cuda.is_available():
            cfg.cuda = 0  # use 0th CUDA device
        else:
            cfg.cuda = -1  # use CPU

    device = torch.device(f'cuda:{cfg.cuda}' if cfg.cuda >= 0 else 'cpu')

    # setup model
    if cfg.model_path is not None:
        # restore model from .nemo file path
        model_cfg = ASRModel.restore_from(restore_path=cfg.model_path, return_config=True)
        classpath = model_cfg.target  # original class path
        imported_class = model_utils.import_class_by_path(classpath)  # type: ASRModel
        logging.info(f"Restoring model : {imported_class.__name__}")
        asr_model = imported_class.restore_from(restore_path=cfg.model_path, map_location=device)  # type: ASRModel
        model_name = os.path.splitext(os.path.basename(cfg.model_path))[0]
    else:
        # restore model by name
        asr_model = ASRModel.from_pretrained(model_name=cfg.pretrained_name, map_location=device)  # type: ASRModel
        model_name = cfg.pretrained_name

    trainer = pl.Trainer(gpus=[cfg.cuda] if cfg.cuda >= 0 else 0)
    asr_model.set_trainer(trainer)
    asr_model = asr_model.eval()

    # Setup decoding strategy
    if hasattr(asr_model, 'change_decoding_strategy'):
        asr_model.change_decoding_strategy(cfg.rnnt_decoding)

    # get audio filenames
    if cfg.audio_dir is not None:
        filepaths = list(glob.glob(os.path.join(cfg.audio_dir, f"*.{cfg.audio_type}")))
    else:
        # get filenames from manifest
        filepaths = []
        with open(cfg.dataset_manifest, 'r') as f:
            for line in f:
                item = json.loads(line)
                filepaths.append(item['audio_filepath'])
    logging.info(f"\nTranscribing {len(filepaths)} files...\n")

    # setup AMP (optional)
    if cfg.amp and torch.cuda.is_available() and hasattr(torch.cuda, 'amp') and hasattr(torch.cuda.amp, 'autocast'):
        logging.info("AMP enabled!\n")
        autocast = torch.cuda.amp.autocast
    else:

        @contextlib.contextmanager
        def autocast():
            yield

    # Compute output filename
    if cfg.output_filename is None:
        # create default output filename
        if cfg.audio_dir is not None:
            cfg.output_filename = os.path.dirname(os.path.join(cfg.audio_dir, '.')) + '.json'
        else:
            cfg.output_filename = cfg.dataset_manifest.replace('.json', f'_{model_name}.json')

    # if transcripts should not be overwritten, and already exists, skip re-transcription step and return
    if not cfg.overwrite_transcripts and os.path.exists(cfg.output_filename):
        logging.info(
            f"Previous transcripts found at {cfg.output_filename}, and flag `overwrite_transcripts`"
            f"is {cfg.overwrite_transcripts}. Returning without re-transcribing text."
        )

        return cfg

    # transcribe audio
    with autocast():
        with torch.no_grad():
            transcriptions = asr_model.transcribe(filepaths, batch_size=cfg.batch_size)
    logging.info(f"Finished transcribing {len(filepaths)} files !")

    logging.info(f"Writing transcriptions into file: {cfg.output_filename}")

    # if transcriptions form a tuple (from RNNT), extract just "best" hypothesis
    if type(transcriptions) == tuple and len(transcriptions) == 2:
        transcriptions = transcriptions[0]

    # write audio transcriptions
    with open(cfg.output_filename, 'w', encoding='utf-8') as f:
        if cfg.audio_dir is not None:
            for idx, text in enumerate(transcriptions):
                item = {'audio_filepath': filepaths[idx], 'pred_text': text}
                f.write(json.dumps(item) + "\n")
        else:
            with open(cfg.dataset_manifest, 'r') as fr:
                for idx, line in enumerate(fr):
                    item = json.loads(line)
                    item['pred_text'] = transcriptions[idx]
                    f.write(json.dumps(item) + "\n")

    logging.info("Finished writing predictions !")
    return cfg

# End of copy-paste from examples/asr/transcribe_speech.py
##########################


def _normalize_line(normalizer: NormalizerWithAudio, line: str):
    line = json.loads(line)

    normalized_texts = normalizer.normalize(
        text=line["text"],
        n_tagged=100,
        punct_post_process=True,
    )

    normalized_text, _ = normalizer.select_best_match(
        normalized_texts=normalized_texts,
        input_text=line["text"],
        pred_text=line["pred_text"],
        remove_punct=True,
    )
    line["normalized_text"] = normalized_text
    return line


def normalize_manifest(normalizer, manifest_file, num_workers):
    manifest_out = manifest_file.replace('.json', '_normalized.json')

    print(f'Normalizing of {manifest_file}...')
    with open(manifest_file, 'r') as f:
        lines = f.readlines()

    # normalized_lines = []
    # for line in tqdm(lines):
    #     normalized_lines.append(_normalize_line(normalizer, line))
    normalized_lines = Parallel(n_jobs=num_workers)(delayed(_normalize_line)(normalizer, line) for line in tqdm(lines))

    with open(manifest_out, 'w') as f_out:
        for line in normalized_lines:
            f_out.write(json.dumps(line, ensure_ascii=False) + '\n')

    print(f'Normalized version saved at {manifest_out}')


def __maybe_download_file(source_url, destination_path):
    if not destination_path.exists():
        tmp_file_path = destination_path.with_suffix('.tmp')
        urllib.request.urlretrieve(source_url, filename=str(tmp_file_path))
        tmp_file_path.rename(destination_path)


def __extract_file(filepath, data_dir):
    try:
        tar = tarfile.open(filepath)
        tar.extractall(data_dir)
        tar.close()
    except Exception:
        print(f"Error while extracting {filepath}. Already extracted?")


def __process_transcript(file_path: str, normalization_source="dataset"):
    entries = []

    with open(file_path, encoding="utf-8") as fin:
        original_text = fin.readlines()[0].strip()

    norm_text = None
    if normalization_source == "dataset":
        with open(file_path.replace("original.txt", "normalized.txt"), encoding="utf-8") as fin:
            norm_text = fin.readlines()[0].strip()

    wav_file = file_path.replace(".original.txt", ".wav")
    assert os.path.exists(wav_file), f"{wav_file} not found!"

<<<<<<< HEAD
    duration = subprocess.check_output(f"soxi -D {wav_file}", shell=True)
=======
        # TODO(oktai15): add normalized text via Normalizer/NormalizerWithAudio
        wav_file = file_path.replace(".normalized.txt", ".wav")
        speaker_id = file_path.split('/')[-3]
        assert os.path.exists(wav_file), f"{wav_file} not found!"
        duration = subprocess.check_output(f"soxi -D {wav_file}", shell=True)
        entry = {
            'audio_filepath': os.path.abspath(wav_file),
            'duration': float(duration),
            'text': text,
            'speaker': int(speaker_id),
        }
>>>>>>> 431234ae

    entity = {'audio_filepath': os.path.abspath(wav_file), 'duration': float(duration), 'text': original_text}
    if norm_text is not None:
        entity['normalized_text'] = norm_text

    entries.append(entity)

    return entries


def __process_data(
        data_folder, manifest_file, num_workers, num_workers_for_normalizer,
        normalization_source="dataset", normalizer=None, pretrained_model=None,
        save_google_normalization_separately=False):
    files = []
    entries = []

    for root, dirnames, filenames in os.walk(data_folder):
        for filename in fnmatch.filter(filenames, '*.original.txt'):
            files.append(os.path.join(root, filename))

    with multiprocessing.Pool(num_workers) as p:
        processing_func = functools.partial(
            __process_transcript,
            normalization_source=normalization_source
        )
        results = p.imap(processing_func, files)
        for result in tqdm(results, total=len(files)):
            entries.extend(result)

    with open(manifest_file, 'w') as fout:
        for m in entries:
            fout.write(json.dumps(m) + '\n')

    if save_google_normalization_separately:
        google_manifest_file = Path(manifest_file).parent / f"{Path(manifest_file).stem}_google.json"
        entries = []
        for p in files:
            with open(p.replace("original.txt", "normalized.txt"), encoding="utf-8") as fin:
                norm_text = fin.readlines()[0].strip()

            entity = {
                'audio_filepath': os.path.abspath(p.replace(".original.txt", ".wav")),
                'normalized_text': norm_text
            }
            entries.append(entity)

        with open(google_manifest_file, 'w') as fout:
            for m in entries:
                fout.write(json.dumps(m) + '\n')

    if normalization_source == "nemo":
        # TODO(oktai15): flags
        output_filename = manifest_file.replace('.json', f'_{pretrained_model}.json')
        cfg = TranscriptionConfig(
            pretrained_name=pretrained_model,
            dataset_manifest=manifest_file,
            output_filename=output_filename,
            num_workers=num_workers,
            cuda=0,
            amp=True,
            overwrite_transcripts=False
        )
        transcribe_manifest(cfg)
        normalize_manifest(normalizer, output_filename, num_workers=num_workers_for_normalizer)

# python scripts/dataset_processing/tts/libritts/get_data.py --data-root=/data_4tb/datasets2 --data-set=test_clean \
# --num-workers=4 --normalization-source nemo --whitelist-path ./nemo_text_processing/text_normalization/en/data/whitelist_lj_speech_libri_tts.tsv \
# --save-google-normalization-separately
def main():
    data_root = args.data_root
    data_sets = args.data_sets
    num_workers = args.num_workers
    num_workers_for_normalizer = args.num_workers if args.num_workers_for_normalizer is None else args.num_workers_for_normalizer

    data_root = data_root / "LibriTTS"
    data_root.mkdir(exist_ok=True, parents=True)

    normalizer = None
    if args.normalization_source == "nemo":
        whitelist_path = args.whitelist_path
        if whitelist_path is None:
            # TODO(oktai15): change the branch after merging to main
            wget.download(
                "https://raw.githubusercontent.com/NVIDIA/NeMo/upd_tts_libritts_get_data/nemo_text_processing/text_normalization/en/data/whitelist_lj_speech_libri_tts.tsv",
                out=str(data_root),
            )
            whitelist_path = data_root / "whitelist_lj_speech_libri_tts.tsv"

        normalizer = NormalizerWithAudio(
            lang="en",
            input_case="cased",
            whitelist=whitelist_path,
            overwrite_cache=args.overwrite_cache_dir,
            cache_dir=data_root / "cache_dir",
        )

    if data_sets == "ALL":
        data_sets = "dev_clean,dev_other,train_clean_100,train_clean_360,train_other_500,test_clean,test_other"
    if data_sets == "mini":
        data_sets = "dev_clean,train_clean_100"
    for data_set in data_sets.split(','):
        filepath = data_root / f"{data_set}.tar.gz"

        if not args.without_download:
            __maybe_download_file(URLS[data_set.upper()], filepath)

        if not args.without_extract:
            # We need to use data_root.parent, because tarred file contains LibriTTS directory
            __extract_file(str(filepath), str(data_root.parent))

        __process_data(
            data_folder=str(data_root / data_set.replace("_", "-")),
            manifest_file=str(data_root / f"{data_set}.json"),
            num_workers=num_workers,
            num_workers_for_normalizer=num_workers_for_normalizer,
            normalization_source=args.normalization_source,
            normalizer=normalizer,
            pretrained_model=args.pretrained_model,
            save_google_normalization_separately=args.save_google_normalization_separately
        )


if __name__ == "__main__":
    main()<|MERGE_RESOLUTION|>--- conflicted
+++ resolved
@@ -284,23 +284,11 @@
     wav_file = file_path.replace(".original.txt", ".wav")
     assert os.path.exists(wav_file), f"{wav_file} not found!"
 
-<<<<<<< HEAD
+    speaker_id = file_path.split('/')[-3]
     duration = subprocess.check_output(f"soxi -D {wav_file}", shell=True)
-=======
-        # TODO(oktai15): add normalized text via Normalizer/NormalizerWithAudio
-        wav_file = file_path.replace(".normalized.txt", ".wav")
-        speaker_id = file_path.split('/')[-3]
-        assert os.path.exists(wav_file), f"{wav_file} not found!"
-        duration = subprocess.check_output(f"soxi -D {wav_file}", shell=True)
-        entry = {
-            'audio_filepath': os.path.abspath(wav_file),
-            'duration': float(duration),
-            'text': text,
-            'speaker': int(speaker_id),
-        }
->>>>>>> 431234ae
-
-    entity = {'audio_filepath': os.path.abspath(wav_file), 'duration': float(duration), 'text': original_text}
+
+    entity = {'audio_filepath': os.path.abspath(wav_file), 'duration': float(duration), 'text': original_text, 'speaker': int(speaker_id)}
+
     if norm_text is not None:
         entity['normalized_text'] = norm_text
 
