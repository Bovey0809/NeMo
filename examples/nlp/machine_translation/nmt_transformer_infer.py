# Copyright (c) 2020, NVIDIA CORPORATION.  All rights reserved.
#
# Licensed under the Apache License, Version 2.0 (the "License");
# you may not use this file except in compliance with the License.
# You may obtain a copy of the License at
#
#     http://www.apache.org/licenses/LICENSE-2.0
#
# Unless required by applicable law or agreed to in writing, software
# distributed under the License is distributed on an "AS IS" BASIS,
# WITHOUT WARRANTIES OR CONDITIONS OF ANY KIND, either express or implied.
# See the License for the specific language governing permissions and
# limitations under the License.

"""
Given NMT model's .nemo file(s), this script can be used to translate text.
USAGE Example:
1. Obtain text file in src language. You can use sacrebleu to obtain standard test sets like so:
    sacrebleu -t wmt14 -l de-en --echo src > wmt14-de-en.src
2. Translate:
    python nmt_transformer_infer.py --model=[Path to .nemo file(s)] --srctext=wmt14-de-en.src --tgtout=wmt14-de-en.pre
"""


from argparse import ArgumentParser

import torch
import numpy as np

import nemo.collections.nlp as nemo_nlp
from nemo.collections.nlp.modules.common.transformer import (
    BeamSearchSequenceGenerator,
    BeamSearchSequenceGeneratorWithLanguageModel,
    EnsembleBeamSearchSequenceGenerator,
)
from nemo.utils import logging


def main():
    parser = ArgumentParser()
    parser.add_argument(
        "--model",
        type=str,
        required=True,
        help="Path to .nemo model file(s). If ensembling, provide comma separated paths to multiple models.",
    )
    parser.add_argument("--srctext", type=str, required=True, help="Path to the file to translate.")
    parser.add_argument(
        "--tgtout", type=str, required=True, help="Path to the file where translations are to be written."
    )
    parser.add_argument(
        "--batch_size", type=int, default=256, help="Number of sentences to batch together while translatiing."
    )
    parser.add_argument("--beam_size", type=int, default=4, help="Beam size.")
    parser.add_argument(
        "--len_pen", type=float, default=0.6, help="Length Penalty. Ref: https://arxiv.org/abs/1609.08144"
    )
    parser.add_argument(
        "--max_delta_length",
        type=int,
        default=5,
        help="Stop generating if target sequence length exceeds source length by this number.",
    )
    parser.add_argument(
        "--target_lang", type=str, default=None, help="Target language identifier ex: en,de,fr,es etc."
    )
    parser.add_argument(
        "--source_lang", type=str, default=None, help="Source language identifier ex: en,de,fr,es etc."
    )
    parser.add_argument(
        "--write_scores",
        action="store_true",
        help="Whether to write a separate file with scores not including length penalties corresponding to each beam hypothesis (.score suffix)",
    )
    # shallow fusion specific parameters
<<<<<<< HEAD
    parser.add_argument("--lm_model", type=str, default=None, help="")
    parser.add_argument("--fusion_coef", type=float, default=0.0, help="")
    # Retrieval specific parameters
    parser.add_argument('--retrieval', default=False, action='store_true')
    parser.add_argument("--ret_src", type=str, default='/home/soumyes/nmt/retrieval/data/wmt/train.clean.en-de.tok.en.shuffled', help="")
    parser.add_argument("--ret_tgt", type=str, default='/home/soumyes/nmt/retrieval/data/wmt/train.clean.en-de.tok.de.shuffled', help="")
    parser.add_argument("--index_file", type=str, default='/home/soumyes/nmt/retrieval/data/bert-base-indices/newstest2019-en-de.npy', help="")
    parser.add_argument('--use_add_index', default=False, action='store_true')
    parser.add_argument("--ret_src_add", type=str, default='/home/soumyes/nmt/retrieval/data/wmt/newstest2019-en-de.src', help="")
    parser.add_argument("--ret_tgt_add", type=str, default='/home/soumyes/nmt/retrieval/data/wmt/newstest2019-en-de.ref', help="")
    parser.add_argument("--nns", type=int, default=2, help="")

    args = parser.parse_args()
    torch.set_grad_enabled(False)
    if args.model.endswith(".nemo"):
        logging.info("Attempting to initialize from .nemo file")
        # if args.retrieval:
        #     model = nemo_nlp.models.machine_translation.RetrievalMTEncDecModel.restore_from(restore_path=args.model)
        # else:
        model = nemo_nlp.models.machine_translation.MTEncDecModel.restore_from(restore_path=args.model)
        src_text = []
        tgt_text = []
    else:
        raise NotImplemented(f"Only support .nemo files, but got: {args.model}")
=======
    parser.add_argument(
        "--lm_model",
        type=str,
        default=None,
        help="Optional path to an LM model that has the same tokenizer as NMT models for shallow fuison. Note: If using --write_scores, it will add LM scores as well.",
    )
    parser.add_argument(
        "--fusion_coef", type=float, default=0.07, help="Weight assigned to LM scores during shallow fusion."
    )

    args = parser.parse_args()
    torch.set_grad_enabled(False)
    logging.info("Attempting to initialize from .nemo file")
    models = []
    for model_path in args.model.split(','):
        if not model_path.endswith('.nemo'):
            raise NotImplementedError(f"Only support .nemo files, but got: {model_path}")
        model = nemo_nlp.models.machine_translation.MTEncDecModel.restore_from(restore_path=model_path).eval()
        models.append(model)

    src_text = []
    tgt_text = []
    tgt_text_all = []
    src_texts = []
    all_scores = []
>>>>>>> 0d7de7ca

    if torch.cuda.is_available():
        models = [model.cuda() for model in models]

    if args.lm_model is not None:
        lm_model = nemo_nlp.models.language_modeling.TransformerLMModel.restore_from(restore_path=args.lm_model).eval()
    else:
        lm_model = None

    if len(models) > 1:
        ensemble_generator = EnsembleBeamSearchSequenceGenerator(
            encoders=[model.encoder for model in models],
            embeddings=[model.decoder.embedding for model in models],
            decoders=[model.decoder.decoder for model in models],
            log_softmaxes=[model.log_softmax for model in models],
            max_sequence_length=512,
            beam_size=args.beam_size,
            bos=models[0].decoder_tokenizer.bos_id,
            pad=models[0].decoder_tokenizer.pad_id,
            eos=models[0].decoder_tokenizer.eos_id,
            len_pen=args.len_pen,
            max_delta_length=args.max_delta_length,
            language_model=lm_model,
            fusion_coef=args.fusion_coef,
        )
    else:
        model = models[0]
        if lm_model is not None:
            model.beam_search = BeamSearchSequenceGeneratorWithLanguageModel(
                embedding=model.decoder.embedding,
                decoder=model.decoder.decoder,
                log_softmax=model.log_softmax,
                bos=model.decoder_tokenizer.bos_id,
                pad=model.decoder_tokenizer.pad_id,
                eos=model.decoder_tokenizer.eos_id,
                language_model=lm_model,
                fusion_coef=args.fusion_coef,
                max_sequence_length=model.decoder.max_sequence_length,
                beam_size=args.beam_size,
                len_pen=args.len_pen,
                max_delta_length=args.max_delta_length,
            )
        else:
            model.beam_search = BeamSearchSequenceGenerator(
                embedding=model.decoder.embedding,
                decoder=model.decoder.decoder,
                log_softmax=model.log_softmax,
                bos=model.decoder_tokenizer.bos_id,
                pad=model.decoder_tokenizer.pad_id,
                eos=model.decoder_tokenizer.eos_id,
                max_sequence_length=model.decoder.max_sequence_length,
                beam_size=args.beam_size,
                len_pen=args.len_pen,
                max_delta_length=args.max_delta_length,
            )

    logging.info(f"Translating: {args.srctext}")

    if args.retrieval:
        print('Doing Retrieval')
        nn_list = np.load(args.index_file)[:,:args.nns]
        ret_src = open(args.ret_src, 'r').readlines()
        ret_tgt = open(args.ret_tgt, 'r').readlines()
        if args.use_add_index:
            ret_src += open(args.ret_src_add, 'r').readlines()
            ret_tgt += open(args.ret_tgt_add, 'r').readlines()

    count = 0
    start = 0
    with open(args.srctext, 'r') as src_f:
        for line in src_f:
            src_text.append(line.strip())
            if len(src_text) == args.batch_size:
<<<<<<< HEAD
                if args.retrieval:
                    # import ipdb;ipdb.set_trace()
                    res = model.translate_retrieval(ret_src, ret_tgt, text=src_text, source_lang=args.source_lang, target_lang=args.target_lang, nn_list=nn_list[start:start+args.batch_size])
                    start=start+args.batch_size
                else:
                    res = model.translate(text=src_text, source_lang=args.source_lang, target_lang=args.target_lang)
                if len(res) != len(src_text):
                    print(len(res))
                    print(len(src_text))
                    print(res)
                    print(src_text)
                tgt_text += res
=======
                if len(models) > 1:
                    src_ids, src_mask = models[0].prepare_inference_batch(src_text)
                    best_translations = ensemble_generator(src_ids, src_mask, return_beam_scores=args.write_scores)
                    if args.write_scores:
                        all_results, scores, best_translations = (
                            best_translations[0],
                            best_translations[1],
                            best_translations[2],
                        )
                        scores = scores.view(-1).data.cpu().numpy().tolist()
                        all_scores += scores
                        src_texts += [item for item in src_text for i in range(args.beam_size)]
                        all_results = models[0].ids_to_postprocessed_text(
                            all_results, models[0].decoder_tokenizer, models[0].target_processor
                        )
                        tgt_text_all += all_results
                    best_translations = models[0].ids_to_postprocessed_text(
                        best_translations, models[0].decoder_tokenizer, models[0].target_processor
                    )
                    tgt_text += best_translations
                else:
                    best_translations = model.translate(
                        text=src_text,
                        source_lang=args.source_lang,
                        target_lang=args.target_lang,
                        return_beam_scores=args.write_scores,
                    )
                    if args.write_scores:
                        all_results, scores, best_translations = (
                            best_translations[0],
                            best_translations[1],
                            best_translations[2],
                        )
                        all_scores += scores
                        src_texts += [item for item in src_text for i in range(args.beam_size)]
                        tgt_text_all += all_results
                    tgt_text += best_translations
>>>>>>> 0d7de7ca
                src_text = []
                print(f"Translated {count + 1} sentences")
            count += 1
<<<<<<< HEAD
            if count % 300 == 0:
               print(f"Translated {count} sentences")
        if len(src_text) > 0:
            if args.retrieval:
                tgt_text += model.translate_retrieval(ret_src, ret_tgt, text=src_text, source_lang=args.source_lang, target_lang=args.target_lang, nn_list=nn_list[start:])
            else:
                tgt_text += model.translate(text=src_text, source_lang=args.source_lang, target_lang=args.target_lang)
=======
        if len(src_text) > 0:
            if len(models) > 1:
                src_ids, src_mask = models[0].prepare_inference_batch(src_text)
                best_translations = ensemble_generator(src_ids, src_mask, return_beam_scores=args.write_scores)
                if args.write_scores:
                    all_results, scores, best_translations = (
                        best_translations[0],
                        best_translations[1],
                        best_translations[2],
                    )
                    scores = scores.view(-1).data.cpu().numpy().tolist()
                    all_scores += scores
                    src_texts += [item for item in src_text for i in range(args.beam_size)]
                    all_results = models[0].ids_to_postprocessed_text(
                        all_results, models[0].decoder_tokenizer, models[0].target_processor
                    )
                    tgt_text_all += all_results
                best_translations = models[0].ids_to_postprocessed_text(
                    best_translations, models[0].decoder_tokenizer, models[0].target_processor
                )
                tgt_text += best_translations
            else:
                best_translations = model.translate(
                    text=src_text,
                    source_lang=args.source_lang,
                    target_lang=args.target_lang,
                    return_beam_scores=args.write_scores,
                )
                if args.write_scores:
                    all_results, scores, best_translations = (
                        best_translations[0],
                        best_translations[1],
                        best_translations[2],
                    )
                    all_scores += scores
                    src_texts += [item for item in src_text for i in range(args.beam_size)]
                    tgt_text_all += all_results
                tgt_text += best_translations
            src_text = []
            print(f"Translated {count} sentences")
>>>>>>> 0d7de7ca

    with open(args.tgtout, 'w') as tgt_f:
        for line in tgt_text:
            tgt_f.write(line + "\n")

    if args.write_scores:
        with open(args.tgtout + '.score', 'w') as tgt_f_scores:
            for line, score, inp in zip(tgt_text_all, all_scores, src_texts):
                tgt_f_scores.write(inp + "\t" + line + "\t" + str(score) + "\n")


if __name__ == '__main__':
    main()  # noqa pylint: disable=no-value-for-parameter<|MERGE_RESOLUTION|>--- conflicted
+++ resolved
@@ -25,7 +25,6 @@
 from argparse import ArgumentParser
 
 import torch
-import numpy as np
 
 import nemo.collections.nlp as nemo_nlp
 from nemo.collections.nlp.modules.common.transformer import (
@@ -73,32 +72,6 @@
         help="Whether to write a separate file with scores not including length penalties corresponding to each beam hypothesis (.score suffix)",
     )
     # shallow fusion specific parameters
-<<<<<<< HEAD
-    parser.add_argument("--lm_model", type=str, default=None, help="")
-    parser.add_argument("--fusion_coef", type=float, default=0.0, help="")
-    # Retrieval specific parameters
-    parser.add_argument('--retrieval', default=False, action='store_true')
-    parser.add_argument("--ret_src", type=str, default='/home/soumyes/nmt/retrieval/data/wmt/train.clean.en-de.tok.en.shuffled', help="")
-    parser.add_argument("--ret_tgt", type=str, default='/home/soumyes/nmt/retrieval/data/wmt/train.clean.en-de.tok.de.shuffled', help="")
-    parser.add_argument("--index_file", type=str, default='/home/soumyes/nmt/retrieval/data/bert-base-indices/newstest2019-en-de.npy', help="")
-    parser.add_argument('--use_add_index', default=False, action='store_true')
-    parser.add_argument("--ret_src_add", type=str, default='/home/soumyes/nmt/retrieval/data/wmt/newstest2019-en-de.src', help="")
-    parser.add_argument("--ret_tgt_add", type=str, default='/home/soumyes/nmt/retrieval/data/wmt/newstest2019-en-de.ref', help="")
-    parser.add_argument("--nns", type=int, default=2, help="")
-
-    args = parser.parse_args()
-    torch.set_grad_enabled(False)
-    if args.model.endswith(".nemo"):
-        logging.info("Attempting to initialize from .nemo file")
-        # if args.retrieval:
-        #     model = nemo_nlp.models.machine_translation.RetrievalMTEncDecModel.restore_from(restore_path=args.model)
-        # else:
-        model = nemo_nlp.models.machine_translation.MTEncDecModel.restore_from(restore_path=args.model)
-        src_text = []
-        tgt_text = []
-    else:
-        raise NotImplemented(f"Only support .nemo files, but got: {args.model}")
-=======
     parser.add_argument(
         "--lm_model",
         type=str,
@@ -124,7 +97,6 @@
     tgt_text_all = []
     src_texts = []
     all_scores = []
->>>>>>> 0d7de7ca
 
     if torch.cuda.is_available():
         models = [model.cuda() for model in models]
@@ -183,35 +155,11 @@
 
     logging.info(f"Translating: {args.srctext}")
 
-    if args.retrieval:
-        print('Doing Retrieval')
-        nn_list = np.load(args.index_file)[:,:args.nns]
-        ret_src = open(args.ret_src, 'r').readlines()
-        ret_tgt = open(args.ret_tgt, 'r').readlines()
-        if args.use_add_index:
-            ret_src += open(args.ret_src_add, 'r').readlines()
-            ret_tgt += open(args.ret_tgt_add, 'r').readlines()
-
     count = 0
-    start = 0
     with open(args.srctext, 'r') as src_f:
         for line in src_f:
             src_text.append(line.strip())
             if len(src_text) == args.batch_size:
-<<<<<<< HEAD
-                if args.retrieval:
-                    # import ipdb;ipdb.set_trace()
-                    res = model.translate_retrieval(ret_src, ret_tgt, text=src_text, source_lang=args.source_lang, target_lang=args.target_lang, nn_list=nn_list[start:start+args.batch_size])
-                    start=start+args.batch_size
-                else:
-                    res = model.translate(text=src_text, source_lang=args.source_lang, target_lang=args.target_lang)
-                if len(res) != len(src_text):
-                    print(len(res))
-                    print(len(src_text))
-                    print(res)
-                    print(src_text)
-                tgt_text += res
-=======
                 if len(models) > 1:
                     src_ids, src_mask = models[0].prepare_inference_batch(src_text)
                     best_translations = ensemble_generator(src_ids, src_mask, return_beam_scores=args.write_scores)
@@ -249,19 +197,9 @@
                         src_texts += [item for item in src_text for i in range(args.beam_size)]
                         tgt_text_all += all_results
                     tgt_text += best_translations
->>>>>>> 0d7de7ca
                 src_text = []
                 print(f"Translated {count + 1} sentences")
             count += 1
-<<<<<<< HEAD
-            if count % 300 == 0:
-               print(f"Translated {count} sentences")
-        if len(src_text) > 0:
-            if args.retrieval:
-                tgt_text += model.translate_retrieval(ret_src, ret_tgt, text=src_text, source_lang=args.source_lang, target_lang=args.target_lang, nn_list=nn_list[start:])
-            else:
-                tgt_text += model.translate(text=src_text, source_lang=args.source_lang, target_lang=args.target_lang)
-=======
         if len(src_text) > 0:
             if len(models) > 1:
                 src_ids, src_mask = models[0].prepare_inference_batch(src_text)
@@ -302,7 +240,6 @@
                 tgt_text += best_translations
             src_text = []
             print(f"Translated {count} sentences")
->>>>>>> 0d7de7ca
 
     with open(args.tgtout, 'w') as tgt_f:
         for line in tgt_text:
